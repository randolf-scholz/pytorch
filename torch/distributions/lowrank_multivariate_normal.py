import math
from typing import Optional
<<<<<<< HEAD
from typing_extensions import Self
=======
>>>>>>> 0ad2c5d7

import torch
from torch import Tensor
from torch.distributions import constraints
from torch.distributions.constraints import Constraint
from torch.distributions.distribution import Distribution
from torch.distributions.multivariate_normal import _batch_mahalanobis, _batch_mv
from torch.distributions.utils import _standard_normal, lazy_property
from torch.types import _size


__all__ = ["LowRankMultivariateNormal"]


def _batch_capacitance_tril(W: Tensor, D: Tensor) -> Tensor:
    r"""
    Computes Cholesky of :math:`I + W.T @ inv(D) @ W` for a batch of matrices :math:`W`
    and a batch of vectors :math:`D`.
    """
    m = W.size(-1)
    Wt_Dinv = W.mT / D.unsqueeze(-2)
    K = torch.matmul(Wt_Dinv, W).contiguous()
    K.view(-1, m * m)[:, :: m + 1] += 1  # add identity matrix to K
    return torch.linalg.cholesky(K)


def _batch_lowrank_logdet(W: Tensor, D: Tensor, capacitance_tril: Tensor) -> Tensor:
    r"""
    Uses "matrix determinant lemma"::
        log|W @ W.T + D| = log|C| + log|D|,
    where :math:`C` is the capacitance matrix :math:`I + W.T @ inv(D) @ W`, to compute
    the log determinant.
    """
    return 2 * capacitance_tril.diagonal(dim1=-2, dim2=-1).log().sum(-1) + D.log().sum(
        -1
    )


def _batch_lowrank_mahalanobis(
    W: Tensor, D: Tensor, x: Tensor, capacitance_tril: Tensor
) -> Tensor:
    r"""
    Uses "Woodbury matrix identity"::
        inv(W @ W.T + D) = inv(D) - inv(D) @ W @ inv(C) @ W.T @ inv(D),
    where :math:`C` is the capacitance matrix :math:`I + W.T @ inv(D) @ W`, to compute the squared
    Mahalanobis distance :math:`x.T @ inv(W @ W.T + D) @ x`.
    """
    Wt_Dinv = W.mT / D.unsqueeze(-2)
    Wt_Dinv_x = _batch_mv(Wt_Dinv, x)
    mahalanobis_term1 = (x.pow(2) / D).sum(-1)
    mahalanobis_term2 = _batch_mahalanobis(capacitance_tril, Wt_Dinv_x)
    return mahalanobis_term1 - mahalanobis_term2


class LowRankMultivariateNormal(Distribution):
    r"""
    Creates a multivariate normal distribution with covariance matrix having a low-rank form
    parameterized by :attr:`cov_factor` and :attr:`cov_diag`::

        covariance_matrix = cov_factor @ cov_factor.T + cov_diag

    Example:
        >>> # xdoctest: +REQUIRES(env:TORCH_DOCTEST_LAPACK)
        >>> # xdoctest: +IGNORE_WANT("non-deterministic")
        >>> m = LowRankMultivariateNormal(
        ...     torch.zeros(2), torch.tensor([[1.0], [0.0]]), torch.ones(2)
        ... )
        >>> m.sample()  # normally distributed with mean=`[0,0]`, cov_factor=`[[1],[0]]`, cov_diag=`[1,1]`
        tensor([-0.2102, -0.5429])

    Args:
        loc (Tensor): mean of the distribution with shape `batch_shape + event_shape`
        cov_factor (Tensor): factor part of low-rank form of covariance matrix with shape
            `batch_shape + event_shape + (rank,)`
        cov_diag (Tensor): diagonal part of low-rank form of covariance matrix with shape
            `batch_shape + event_shape`

    Note:
        The computation for determinant and inverse of covariance matrix is avoided when
        `cov_factor.shape[1] << cov_factor.shape[0]` thanks to `Woodbury matrix identity
        <https://en.wikipedia.org/wiki/Woodbury_matrix_identity>`_ and
        `matrix determinant lemma <https://en.wikipedia.org/wiki/Matrix_determinant_lemma>`_.
        Thanks to these formulas, we just need to compute the determinant and inverse of
        the small size "capacitance" matrix::

            capacitance = I + cov_factor.T @ inv(cov_diag) @ cov_factor
    """
<<<<<<< HEAD
    arg_constraints: dict[str, Constraint] = {
=======

    arg_constraints = {
>>>>>>> 0ad2c5d7
        "loc": constraints.real_vector,
        "cov_factor": constraints.independent(constraints.real, 2),
        "cov_diag": constraints.independent(constraints.positive, 1),
    }
    support = constraints.real_vector
<<<<<<< HEAD
    has_rsample: bool = True
=======
    has_rsample = True
>>>>>>> 0ad2c5d7

    def __init__(
        self,
        loc: Tensor,
        cov_factor: Tensor,
        cov_diag: Tensor,
        validate_args: Optional[bool] = None,
    ) -> None:
        if loc.dim() < 1:
            raise ValueError("loc must be at least one-dimensional.")
        event_shape = loc.shape[-1:]
        if cov_factor.dim() < 2:
            raise ValueError(
                "cov_factor must be at least two-dimensional, "
                "with optional leading batch dimensions"
            )
        if cov_factor.shape[-2:-1] != event_shape:
            raise ValueError(
                f"cov_factor must be a batch of matrices with shape {event_shape[0]} x m"
            )
        if cov_diag.shape[-1:] != event_shape:
            raise ValueError(
                f"cov_diag must be a batch of vectors with shape {event_shape}"
            )

        loc_ = loc.unsqueeze(-1)
        cov_diag_ = cov_diag.unsqueeze(-1)
        try:
            loc_, self.cov_factor, cov_diag_ = torch.broadcast_tensors(
                loc_, cov_factor, cov_diag_
            )
        except RuntimeError as e:
            raise ValueError(
                f"Incompatible batch shapes: loc {loc.shape}, cov_factor {cov_factor.shape}, cov_diag {cov_diag.shape}"
            ) from e
        self.loc = loc_[..., 0]
        self.cov_diag = cov_diag_[..., 0]
        batch_shape = self.loc.shape[:-1]

        self._unbroadcasted_cov_factor = cov_factor
        self._unbroadcasted_cov_diag = cov_diag
        self._capacitance_tril = _batch_capacitance_tril(cov_factor, cov_diag)
        super().__init__(batch_shape, event_shape, validate_args=validate_args)

    def expand(self, batch_shape: _size, _instance: Optional[Self] = None) -> Self:
        new = self._get_checked_instance(LowRankMultivariateNormal, _instance)
        batch_shape = torch.Size(batch_shape)
        loc_shape = batch_shape + self.event_shape
        new.loc = self.loc.expand(loc_shape)
        new.cov_diag = self.cov_diag.expand(loc_shape)
        new.cov_factor = self.cov_factor.expand(loc_shape + self.cov_factor.shape[-1:])
        new._unbroadcasted_cov_factor = self._unbroadcasted_cov_factor
        new._unbroadcasted_cov_diag = self._unbroadcasted_cov_diag
        new._capacitance_tril = self._capacitance_tril
        super(LowRankMultivariateNormal, new).__init__(
            batch_shape, self.event_shape, validate_args=False
        )
        new._validate_args = self._validate_args
        return new

    @property
    def mean(self) -> Tensor:
        return self.loc

    @property
    def mode(self) -> Tensor:
        return self.loc

    @lazy_property
    def variance(self) -> Tensor:  # type: ignore[override]
        return (
            self._unbroadcasted_cov_factor.pow(2).sum(-1) + self._unbroadcasted_cov_diag
        ).expand(self._batch_shape + self._event_shape)

    @lazy_property
    def scale_tril(self) -> Tensor:
        # The following identity is used to increase the numerically computation stability
        # for Cholesky decomposition (see http://www.gaussianprocess.org/gpml/, Section 3.4.3):
        #     W @ W.T + D = D1/2 @ (I + D-1/2 @ W @ W.T @ D-1/2) @ D1/2
        # The matrix "I + D-1/2 @ W @ W.T @ D-1/2" has eigenvalues bounded from below by 1,
        # hence it is well-conditioned and safe to take Cholesky decomposition.
        n = self._event_shape[0]
        cov_diag_sqrt_unsqueeze = self._unbroadcasted_cov_diag.sqrt().unsqueeze(-1)
        Dinvsqrt_W = self._unbroadcasted_cov_factor / cov_diag_sqrt_unsqueeze
        K = torch.matmul(Dinvsqrt_W, Dinvsqrt_W.mT).contiguous()
        K.view(-1, n * n)[:, :: n + 1] += 1  # add identity matrix to K
        scale_tril = cov_diag_sqrt_unsqueeze * torch.linalg.cholesky(K)
        return scale_tril.expand(
            self._batch_shape + self._event_shape + self._event_shape
        )

    @lazy_property
    def covariance_matrix(self) -> Tensor:
        covariance_matrix = torch.matmul(
            self._unbroadcasted_cov_factor, self._unbroadcasted_cov_factor.mT
        ) + torch.diag_embed(self._unbroadcasted_cov_diag)
        return covariance_matrix.expand(
            self._batch_shape + self._event_shape + self._event_shape
        )

    @lazy_property
    def precision_matrix(self) -> Tensor:
        # We use "Woodbury matrix identity" to take advantage of low rank form::
        #     inv(W @ W.T + D) = inv(D) - inv(D) @ W @ inv(C) @ W.T @ inv(D)
        # where :math:`C` is the capacitance matrix.
        Wt_Dinv = (
            self._unbroadcasted_cov_factor.mT
            / self._unbroadcasted_cov_diag.unsqueeze(-2)
        )
        A = torch.linalg.solve_triangular(self._capacitance_tril, Wt_Dinv, upper=False)
        precision_matrix = (
            torch.diag_embed(self._unbroadcasted_cov_diag.reciprocal()) - A.mT @ A
        )
        return precision_matrix.expand(
            self._batch_shape + self._event_shape + self._event_shape
        )

    def rsample(self, sample_shape: _size = torch.Size()) -> Tensor:
        shape = self._extended_shape(sample_shape)
        W_shape = shape[:-1] + self.cov_factor.shape[-1:]
        eps_W = _standard_normal(W_shape, dtype=self.loc.dtype, device=self.loc.device)
        eps_D = _standard_normal(shape, dtype=self.loc.dtype, device=self.loc.device)
        return (
            self.loc
            + _batch_mv(self._unbroadcasted_cov_factor, eps_W)
            + self._unbroadcasted_cov_diag.sqrt() * eps_D
        )

    def log_prob(self, value: Tensor) -> Tensor:
        if self._validate_args:
            self._validate_sample(value)
        diff = value - self.loc
        M = _batch_lowrank_mahalanobis(
            self._unbroadcasted_cov_factor,
            self._unbroadcasted_cov_diag,
            diff,
            self._capacitance_tril,
        )
        log_det = _batch_lowrank_logdet(
            self._unbroadcasted_cov_factor,
            self._unbroadcasted_cov_diag,
            self._capacitance_tril,
        )
        return -0.5 * (self._event_shape[0] * math.log(2 * math.pi) + log_det + M)

    def entropy(self) -> Tensor:
        log_det = _batch_lowrank_logdet(
            self._unbroadcasted_cov_factor,
            self._unbroadcasted_cov_diag,
            self._capacitance_tril,
        )
        H = 0.5 * (self._event_shape[0] * (1.0 + math.log(2 * math.pi)) + log_det)
        if len(self._batch_shape) == 0:
            return H
        else:
            return H.expand(self._batch_shape)<|MERGE_RESOLUTION|>--- conflicted
+++ resolved
@@ -1,9 +1,6 @@
 import math
 from typing import Optional
-<<<<<<< HEAD
 from typing_extensions import Self
-=======
->>>>>>> 0ad2c5d7
 
 import torch
 from torch import Tensor
@@ -91,22 +88,14 @@
 
             capacitance = I + cov_factor.T @ inv(cov_diag) @ cov_factor
     """
-<<<<<<< HEAD
+
     arg_constraints: dict[str, Constraint] = {
-=======
-
-    arg_constraints = {
->>>>>>> 0ad2c5d7
         "loc": constraints.real_vector,
         "cov_factor": constraints.independent(constraints.real, 2),
         "cov_diag": constraints.independent(constraints.positive, 1),
     }
     support = constraints.real_vector
-<<<<<<< HEAD
     has_rsample: bool = True
-=======
-    has_rsample = True
->>>>>>> 0ad2c5d7
 
     def __init__(
         self,
