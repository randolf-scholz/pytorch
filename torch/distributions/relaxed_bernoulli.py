--- conflicted
+++ resolved
@@ -1,11 +1,5 @@
-<<<<<<< HEAD
-from numbers import Number
 from typing import Any, Optional, Union
 from typing_extensions import Self
-=======
-# mypy: allow-untyped-defs
-from typing import Optional, Union
->>>>>>> 39240792
 
 import torch
 from torch import Tensor
