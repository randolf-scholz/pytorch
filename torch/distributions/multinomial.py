<<<<<<< HEAD
from typing import Any, Optional
from typing_extensions import Self
=======
# mypy: allow-untyped-defs
from typing import Optional
>>>>>>> 0ad2c5d7

import torch
from torch import inf, Tensor
from torch.distributions import Categorical, constraints
from torch.distributions.binomial import Binomial
from torch.distributions.constraints import Constraint
from torch.distributions.distribution import Distribution
from torch.distributions.utils import broadcast_all
from torch.types import _size


__all__ = ["Multinomial"]


class Multinomial(Distribution):
    r"""
    Creates a Multinomial distribution parameterized by :attr:`total_count` and
    either :attr:`probs` or :attr:`logits` (but not both). The innermost dimension of
    :attr:`probs` indexes over categories. All other dimensions index over batches.

    Note that :attr:`total_count` need not be specified if only :meth:`log_prob` is
    called (see example below)

    .. note:: The `probs` argument must be non-negative, finite and have a non-zero sum,
              and it will be normalized to sum to 1 along the last dimension. :attr:`probs`
              will return this normalized value.
              The `logits` argument will be interpreted as unnormalized log probabilities
              and can therefore be any real number. It will likewise be normalized so that
              the resulting probabilities sum to 1 along the last dimension. :attr:`logits`
              will return this normalized value.

    -   :meth:`sample` requires a single shared `total_count` for all
        parameters and samples.
    -   :meth:`log_prob` allows different `total_count` for each parameter and
        sample.

    Example::

        >>> # xdoctest: +SKIP("FIXME: found invalid values")
        >>> m = Multinomial(100, torch.tensor([ 1., 1., 1., 1.]))
        >>> x = m.sample()  # equal probability of 0, 1, 2, 3
        tensor([ 21.,  24.,  30.,  25.])

        >>> Multinomial(probs=torch.tensor([1., 1., 1., 1.])).log_prob(x)
        tensor([-4.1338])

    Args:
        total_count (int): number of trials
        probs (Tensor): event probabilities
        logits (Tensor): event log probabilities (unnormalized)
    """
<<<<<<< HEAD
    arg_constraints: dict[str, Constraint] = {
        "probs": constraints.simplex,
        "logits": constraints.real_vector,
    }
=======

    arg_constraints = {"probs": constraints.simplex, "logits": constraints.real_vector}
>>>>>>> 0ad2c5d7
    total_count: int

    @property
    def mean(self) -> Tensor:
        return self.probs * self.total_count

    @property
    def variance(self) -> Tensor:
        return self.total_count * self.probs * (1 - self.probs)

    def __init__(
        self,
        total_count: int = 1,
        probs: Optional[Tensor] = None,
        logits: Optional[Tensor] = None,
        validate_args: Optional[bool] = None,
    ) -> None:
        if not isinstance(total_count, int):
            raise NotImplementedError("inhomogeneous total_count is not supported")
        self.total_count = total_count
        self._categorical = Categorical(probs=probs, logits=logits)
        self._binomial = Binomial(total_count=total_count, probs=self.probs)
        batch_shape = self._categorical.batch_shape
        event_shape = self._categorical.param_shape[-1:]
        super().__init__(batch_shape, event_shape, validate_args=validate_args)

    def expand(self, batch_shape: _size, _instance: Optional[Self] = None) -> Self:
        new = self._get_checked_instance(Multinomial, _instance)
        batch_shape = torch.Size(batch_shape)
        new.total_count = self.total_count
        new._categorical = self._categorical.expand(batch_shape)
        super(Multinomial, new).__init__(
            batch_shape, self.event_shape, validate_args=False
        )
        new._validate_args = self._validate_args
        return new

    def _new(self, *args: Any, **kwargs: Any) -> Tensor:
        return self._categorical._new(*args, **kwargs)

    @constraints.dependent_property(is_discrete=True, event_dim=1)
    def support(self) -> Constraint:
        return constraints.multinomial(self.total_count)

    @property
    def logits(self) -> Tensor:
        return self._categorical.logits

    @property
    def probs(self) -> Tensor:
        return self._categorical.probs

    @property
    def param_shape(self) -> torch.Size:
        return self._categorical.param_shape

    def sample(self, sample_shape: _size = torch.Size()) -> Tensor:
        sample_shape = torch.Size(sample_shape)
        samples = self._categorical.sample(
            torch.Size((self.total_count,)) + sample_shape
        )
        # samples.shape is (total_count, sample_shape, batch_shape), need to change it to
        # (sample_shape, batch_shape, total_count)
        shifted_idx = list(range(samples.dim()))
        shifted_idx.append(shifted_idx.pop(0))
        samples = samples.permute(*shifted_idx)
        counts = samples.new(self._extended_shape(sample_shape)).zero_()
        counts.scatter_add_(-1, samples, torch.ones_like(samples))
        return counts.type_as(self.probs)

    def entropy(self) -> Tensor:
        n = torch.tensor(self.total_count)

        cat_entropy = self._categorical.entropy()
        term1 = n * cat_entropy - torch.lgamma(n + 1)

        support = self._binomial.enumerate_support(expand=False)[1:]
        binomial_probs = torch.exp(self._binomial.log_prob(support))
        weights = torch.lgamma(support + 1)
        term2 = (binomial_probs * weights).sum([0, -1])

        return term1 + term2

    def log_prob(self, value: Tensor) -> Tensor:
        if self._validate_args:
            self._validate_sample(value)
        logits, value = broadcast_all(self.logits, value)
        logits = logits.clone(memory_format=torch.contiguous_format)
        log_factorial_n = torch.lgamma(value.sum(-1) + 1)
        log_factorial_xs = torch.lgamma(value + 1).sum(-1)
        logits[(value == 0) & (logits == -inf)] = 0
        log_powers = (logits * value).sum(-1)
        return log_factorial_n - log_factorial_xs + log_powers<|MERGE_RESOLUTION|>--- conflicted
+++ resolved
@@ -1,10 +1,5 @@
-<<<<<<< HEAD
 from typing import Any, Optional
 from typing_extensions import Self
-=======
-# mypy: allow-untyped-defs
-from typing import Optional
->>>>>>> 0ad2c5d7
 
 import torch
 from torch import inf, Tensor
@@ -56,15 +51,11 @@
         probs (Tensor): event probabilities
         logits (Tensor): event log probabilities (unnormalized)
     """
-<<<<<<< HEAD
+
     arg_constraints: dict[str, Constraint] = {
         "probs": constraints.simplex,
         "logits": constraints.real_vector,
     }
-=======
-
-    arg_constraints = {"probs": constraints.simplex, "logits": constraints.real_vector}
->>>>>>> 0ad2c5d7
     total_count: int
 
     @property
