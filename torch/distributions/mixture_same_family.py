# mypy: allow-untyped-defs
<<<<<<< HEAD

from typing import Optional
=======
>>>>>>> 60a50502

import torch
from torch import Tensor
from torch.distributions import Categorical, constraints
from torch.distributions.distribution import Distribution


__all__ = ["MixtureSameFamily"]


class MixtureSameFamily(Distribution):
    r"""
    The `MixtureSameFamily` distribution implements a (batch of) mixture
    distribution where all component are from different parameterizations of
    the same distribution type. It is parameterized by a `Categorical`
    "selecting distribution" (over `k` component) and a component
    distribution, i.e., a `Distribution` with a rightmost batch shape
    (equal to `[k]`) which indexes each (batch of) component.

    Examples::

        >>> # xdoctest: +SKIP("undefined vars")
        >>> # Construct Gaussian Mixture Model in 1D consisting of 5 equally
        >>> # weighted normal distributions
        >>> mix = D.Categorical(torch.ones(5,))
        >>> comp = D.Normal(torch.randn(5,), torch.rand(5,))
        >>> gmm = MixtureSameFamily(mix, comp)

        >>> # Construct Gaussian Mixture Model in 2D consisting of 5 equally
        >>> # weighted bivariate normal distributions
        >>> mix = D.Categorical(torch.ones(5,))
        >>> comp = D.Independent(D.Normal(
        ...          torch.randn(5,2), torch.rand(5,2)), 1)
        >>> gmm = MixtureSameFamily(mix, comp)

        >>> # Construct a batch of 3 Gaussian Mixture Models in 2D each
        >>> # consisting of 5 random weighted bivariate normal distributions
        >>> mix = D.Categorical(torch.rand(3,5))
        >>> comp = D.Independent(D.Normal(
        ...         torch.randn(3,5,2), torch.rand(3,5,2)), 1)
        >>> gmm = MixtureSameFamily(mix, comp)

    Args:
        mixture_distribution: `torch.distributions.Categorical`-like
            instance. Manages the probability of selecting component.
            The number of categories must match the rightmost batch
            dimension of the `component_distribution`. Must have either
            scalar `batch_shape` or `batch_shape` matching
            `component_distribution.batch_shape[:-1]`
        component_distribution: `torch.distributions.Distribution`-like
            instance. Right-most batch dimension indexes component.
    """
    arg_constraints: dict[str, constraints.Constraint] = {}
    has_rsample = False

    def __init__(
        self,
        mixture_distribution: Categorical,
        component_distribution: Distribution,
<<<<<<< HEAD
        validate_args: Optional[bool] = None,
=======
        validate_args=None,
>>>>>>> 60a50502
    ) -> None:
        self._mixture_distribution = mixture_distribution
        self._component_distribution = component_distribution

        if not isinstance(self._mixture_distribution, Categorical):
            raise ValueError(
                " The Mixture distribution needs to be an "
                " instance of torch.distributions.Categorical"
            )

        if not isinstance(self._component_distribution, Distribution):
            raise ValueError(
                "The Component distribution need to be an "
                "instance of torch.distributions.Distribution"
            )

        # Check that batch size matches
        mdbs = self._mixture_distribution.batch_shape
        cdbs = self._component_distribution.batch_shape[:-1]
        for size1, size2 in zip(reversed(mdbs), reversed(cdbs)):
            if size1 != 1 and size2 != 1 and size1 != size2:
                raise ValueError(
                    f"`mixture_distribution.batch_shape` ({mdbs}) is not "
                    "compatible with `component_distribution."
                    f"batch_shape`({cdbs})"
                )

        # Check that the number of mixture component matches
        km = self._mixture_distribution.logits.shape[-1]
        kc = self._component_distribution.batch_shape[-1]
        if km is not None and kc is not None and km != kc:
            raise ValueError(
                f"`mixture_distribution component` ({km}) does not"
                " equal `component_distribution.batch_shape[-1]`"
                f" ({kc})"
            )
        self._num_component = km

        event_shape = self._component_distribution.event_shape
        self._event_ndims = len(event_shape)
        super().__init__(
            batch_shape=cdbs, event_shape=event_shape, validate_args=validate_args
        )

    def expand(self, batch_shape, _instance=None):
        batch_shape = torch.Size(batch_shape)
        batch_shape_comp = batch_shape + (self._num_component,)
        new = self._get_checked_instance(MixtureSameFamily, _instance)
        new._component_distribution = self._component_distribution.expand(
            batch_shape_comp
        )
        new._mixture_distribution = self._mixture_distribution.expand(batch_shape)
        new._num_component = self._num_component
        new._event_ndims = self._event_ndims
        event_shape = new._component_distribution.event_shape
        super(MixtureSameFamily, new).__init__(
            batch_shape=batch_shape, event_shape=event_shape, validate_args=False
        )
        new._validate_args = self._validate_args
        return new

    @constraints.dependent_property
    def support(self):
        # FIXME this may have the wrong shape when support contains batched
        # parameters
        return self._component_distribution.support

    @property
    def mixture_distribution(self) -> Categorical:
        return self._mixture_distribution

    @property
    def component_distribution(self) -> Distribution:
        return self._component_distribution

    @property
    def mean(self) -> Tensor:
        probs = self._pad_mixture_dimensions(self.mixture_distribution.probs)
        return torch.sum(
            probs * self.component_distribution.mean, dim=-1 - self._event_ndims
        )  # [B, E]

    @property
    def variance(self) -> Tensor:
        # Law of total variance: Var(Y) = E[Var(Y|X)] + Var(E[Y|X])
        probs = self._pad_mixture_dimensions(self.mixture_distribution.probs)
        mean_cond_var = torch.sum(
            probs * self.component_distribution.variance, dim=-1 - self._event_ndims
        )
        var_cond_mean = torch.sum(
            probs * (self.component_distribution.mean - self._pad(self.mean)).pow(2.0),
            dim=-1 - self._event_ndims,
        )
        return mean_cond_var + var_cond_mean

    def cdf(self, x):
        x = self._pad(x)
        cdf_x = self.component_distribution.cdf(x)
        mix_prob = self.mixture_distribution.probs

        return torch.sum(cdf_x * mix_prob, dim=-1)

    def log_prob(self, x):
        if self._validate_args:
            self._validate_sample(x)
        x = self._pad(x)
        log_prob_x = self.component_distribution.log_prob(x)  # [S, B, k]
        log_mix_prob = torch.log_softmax(
            self.mixture_distribution.logits, dim=-1
        )  # [B, k]
        return torch.logsumexp(log_prob_x + log_mix_prob, dim=-1)  # [S, B]

    def sample(self, sample_shape=torch.Size()):
        with torch.no_grad():
            sample_len = len(sample_shape)
            batch_len = len(self.batch_shape)
            gather_dim = sample_len + batch_len
            es = self.event_shape

            # mixture samples [n, B]
            mix_sample = self.mixture_distribution.sample(sample_shape)
            mix_shape = mix_sample.shape

            # component samples [n, B, k, E]
            comp_samples = self.component_distribution.sample(sample_shape)

            # Gather along the k dimension
            mix_sample_r = mix_sample.reshape(
                mix_shape + torch.Size([1] * (len(es) + 1))
            )
            mix_sample_r = mix_sample_r.repeat(
                torch.Size([1] * len(mix_shape)) + torch.Size([1]) + es
            )

            samples = torch.gather(comp_samples, gather_dim, mix_sample_r)
            return samples.squeeze(gather_dim)

    def _pad(self, x):
        return x.unsqueeze(-1 - self._event_ndims)

    def _pad_mixture_dimensions(self, x):
        dist_batch_ndims = len(self.batch_shape)
        cat_batch_ndims = len(self.mixture_distribution.batch_shape)
        pad_ndims = 0 if cat_batch_ndims == 1 else dist_batch_ndims - cat_batch_ndims
        xs = x.shape
        x = x.reshape(
            xs[:-1]
            + torch.Size(pad_ndims * [1])
            + xs[-1:]
            + torch.Size(self._event_ndims * [1])
        )
        return x

    def __repr__(self):
        args_string = (
            f"\n  {self.mixture_distribution},\n  {self.component_distribution}"
        )
        return "MixtureSameFamily" + "(" + args_string + ")"<|MERGE_RESOLUTION|>--- conflicted
+++ resolved
@@ -1,9 +1,5 @@
 # mypy: allow-untyped-defs
-<<<<<<< HEAD
-
 from typing import Optional
-=======
->>>>>>> 60a50502
 
 import torch
 from torch import Tensor
@@ -63,11 +59,7 @@
         self,
         mixture_distribution: Categorical,
         component_distribution: Distribution,
-<<<<<<< HEAD
         validate_args: Optional[bool] = None,
-=======
-        validate_args=None,
->>>>>>> 60a50502
     ) -> None:
         self._mixture_distribution = mixture_distribution
         self._component_distribution = component_distribution
