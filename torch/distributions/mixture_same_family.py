--- conflicted
+++ resolved
@@ -1,10 +1,5 @@
-<<<<<<< HEAD
 from typing import Optional
 from typing_extensions import Self
-=======
-# mypy: allow-untyped-defs
-from typing import Optional
->>>>>>> 0ad2c5d7
 
 import torch
 from torch import Tensor
@@ -59,14 +54,9 @@
         component_distribution: `torch.distributions.Distribution`-like
             instance. Right-most batch dimension indexes component.
     """
-<<<<<<< HEAD
+
     arg_constraints: dict[str, Constraint] = {}
     has_rsample: bool = False
-=======
-
-    arg_constraints: dict[str, constraints.Constraint] = {}
-    has_rsample = False
->>>>>>> 0ad2c5d7
 
     def __init__(
         self,
