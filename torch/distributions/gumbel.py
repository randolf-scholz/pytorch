import math
from typing import Optional, Union
from typing_extensions import Self

import torch
from torch import Tensor
from torch.distributions import constraints
from torch.distributions.constraints import Constraint
from torch.distributions.transformed_distribution import TransformedDistribution
from torch.distributions.transforms import AffineTransform, ExpTransform
from torch.distributions.uniform import Uniform
from torch.distributions.utils import broadcast_all, euler_constant
<<<<<<< HEAD
from torch.types import _size
=======
from torch.types import _Number
>>>>>>> 39240792


__all__ = ["Gumbel"]


class Gumbel(TransformedDistribution):
    r"""
    Samples from a Gumbel Distribution.

    Examples::

        >>> # xdoctest: +IGNORE_WANT("non-deterministic")
        >>> m = Gumbel(torch.tensor([1.0]), torch.tensor([2.0]))
        >>> m.sample()  # sample from Gumbel distribution with loc=1, scale=2
        tensor([ 1.0124])

    Args:
        loc (float or Tensor): Location parameter of the distribution
        scale (float or Tensor): Scale parameter of the distribution
    """
    arg_constraints: dict[str, Constraint] = {
        "loc": constraints.real,
        "scale": constraints.positive,
    }
    support = constraints.real  # type: ignore[assignment]

    def __init__(
        self,
        loc: Union[Tensor, float],
        scale: Union[Tensor, float],
        validate_args: Optional[bool] = None,
    ) -> None:
        self.loc, self.scale = broadcast_all(loc, scale)
        finfo = torch.finfo(self.loc.dtype)
        if isinstance(loc, _Number) and isinstance(scale, _Number):
            base_dist = Uniform(finfo.tiny, 1 - finfo.eps, validate_args=validate_args)
        else:
            base_dist = Uniform(
                torch.full_like(self.loc, finfo.tiny),
                torch.full_like(self.loc, 1 - finfo.eps),
                validate_args=validate_args,
            )
        transforms = [
            ExpTransform().inv,
            AffineTransform(loc=0, scale=-torch.ones_like(self.scale)),
            ExpTransform().inv,
            AffineTransform(loc=loc, scale=-self.scale),
        ]
        super().__init__(base_dist, transforms, validate_args=validate_args)

    def expand(self, batch_shape: _size, _instance: Optional[Self] = None) -> Self:
        new = self._get_checked_instance(Gumbel, _instance)
        new.loc = self.loc.expand(batch_shape)
        new.scale = self.scale.expand(batch_shape)
        return super().expand(batch_shape, _instance=new)

    # Explicitly defining the log probability function for Gumbel due to precision issues
    def log_prob(self, value: Tensor) -> Tensor:
        if self._validate_args:
            self._validate_sample(value)
        y = (self.loc - value) / self.scale
        return (y - y.exp()) - self.scale.log()

    @property
    def mean(self) -> Tensor:
        return self.loc + self.scale * euler_constant

    @property
    def mode(self) -> Tensor:
        return self.loc

    @property
    def stddev(self) -> Tensor:
        return (math.pi / math.sqrt(6)) * self.scale

    @property
    def variance(self) -> Tensor:
        return self.stddev.pow(2)

    def entropy(self) -> Tensor:
        return self.scale.log() + (1 + euler_constant)<|MERGE_RESOLUTION|>--- conflicted
+++ resolved
@@ -10,11 +10,7 @@
 from torch.distributions.transforms import AffineTransform, ExpTransform
 from torch.distributions.uniform import Uniform
 from torch.distributions.utils import broadcast_all, euler_constant
-<<<<<<< HEAD
-from torch.types import _size
-=======
-from torch.types import _Number
->>>>>>> 39240792
+from torch.types import _Number, _size
 
 
 __all__ = ["Gumbel"]
