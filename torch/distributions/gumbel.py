--- conflicted
+++ resolved
@@ -1,9 +1,6 @@
 import math
 from typing import Optional, Union
-<<<<<<< HEAD
 from typing_extensions import Self
-=======
->>>>>>> 0ad2c5d7
 
 import torch
 from torch import Tensor
@@ -34,17 +31,12 @@
         loc (float or Tensor): Location parameter of the distribution
         scale (float or Tensor): Scale parameter of the distribution
     """
-<<<<<<< HEAD
+
     arg_constraints: dict[str, Constraint] = {
         "loc": constraints.real,
         "scale": constraints.positive,
     }
     support = constraints.real  # type: ignore[assignment]
-=======
-
-    arg_constraints = {"loc": constraints.real, "scale": constraints.positive}
-    support = constraints.real
->>>>>>> 0ad2c5d7
 
     def __init__(
         self,
