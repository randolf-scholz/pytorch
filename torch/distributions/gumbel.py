## mypy: allow-untyped-defs
import math
from numbers import Number
<<<<<<< HEAD
from typing import Optional
from typing_extensions import Self
=======
from typing import Optional, Union
>>>>>>> 70b06348

import torch
from torch import Tensor
from torch.distributions import constraints
from torch.distributions.transformed_distribution import TransformedDistribution
from torch.distributions.transforms import AffineTransform, ExpTransform
from torch.distributions.uniform import Uniform
from torch.distributions.utils import broadcast_all, euler_constant
from torch.types import _size


__all__ = ["Gumbel"]


class Gumbel(TransformedDistribution):
    r"""
    Samples from a Gumbel Distribution.

    Examples::

        >>> # xdoctest: +IGNORE_WANT("non-deterministic")
        >>> m = Gumbel(torch.tensor([1.0]), torch.tensor([2.0]))
        >>> m.sample()  # sample from Gumbel distribution with loc=1, scale=2
        tensor([ 1.0124])

    Args:
        loc (float or Tensor): Location parameter of the distribution
        scale (float or Tensor): Scale parameter of the distribution
    """
    arg_constraints = {"loc": constraints.real, "scale": constraints.positive}
    support = constraints.real

    def __init__(
        self,
        loc: Union[Tensor, float],
        scale: Union[Tensor, float],
        validate_args: Optional[bool] = None,
    ) -> None:
        self.loc, self.scale = broadcast_all(loc, scale)
        finfo = torch.finfo(self.loc.dtype)
        if isinstance(loc, Number) and isinstance(scale, Number):
            base_dist = Uniform(finfo.tiny, 1 - finfo.eps, validate_args=validate_args)
        else:
            base_dist = Uniform(
                torch.full_like(self.loc, finfo.tiny),
                torch.full_like(self.loc, 1 - finfo.eps),
                validate_args=validate_args,
            )
        transforms = [
            ExpTransform().inv,
            AffineTransform(loc=0, scale=-torch.ones_like(self.scale)),
            ExpTransform().inv,
            AffineTransform(loc=loc, scale=-self.scale),
        ]
        super().__init__(base_dist, transforms, validate_args=validate_args)

    def expand(self, batch_shape: _size, _instance: Optional[Self] = None) -> Self:
        new = self._get_checked_instance(Gumbel, _instance)
        new.loc = self.loc.expand(batch_shape)
        new.scale = self.scale.expand(batch_shape)
        return super().expand(batch_shape, _instance=new)

    # Explicitly defining the log probability function for Gumbel due to precision issues
    def log_prob(self, value: Tensor) -> Tensor:
        if self._validate_args:
            self._validate_sample(value)
        y = (self.loc - value) / self.scale
        return (y - y.exp()) - self.scale.log()

    @property
    def mean(self) -> Tensor:
        return self.loc + self.scale * euler_constant

    @property
    def mode(self) -> Tensor:
        return self.loc

    @property
    def stddev(self) -> Tensor:
        return (math.pi / math.sqrt(6)) * self.scale

    @property
    def variance(self) -> Tensor:
        return self.stddev.pow(2)

    def entropy(self) -> Tensor:
        return self.scale.log() + (1 + euler_constant)<|MERGE_RESOLUTION|>--- conflicted
+++ resolved
@@ -1,12 +1,8 @@
 ## mypy: allow-untyped-defs
 import math
 from numbers import Number
-<<<<<<< HEAD
-from typing import Optional
+from typing import Optional, Union
 from typing_extensions import Self
-=======
-from typing import Optional, Union
->>>>>>> 70b06348
 
 import torch
 from torch import Tensor
