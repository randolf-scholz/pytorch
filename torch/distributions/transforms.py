import functools
import math
import operator
import weakref
from collections.abc import Sequence
<<<<<<< HEAD
from typing import Any, Optional, Union
from typing_extensions import Self

import torch
import torch.nn.functional as F
from torch import Size, Tensor
from torch.distributions import constraints
from torch.distributions.constraints import Constraint
=======
from typing import Optional, Union

import torch
import torch.nn.functional as F
from torch import Tensor
from torch.distributions import constraints
>>>>>>> 0ad2c5d7
from torch.distributions.distribution import Distribution
from torch.distributions.utils import (
    _sum_rightmost,
    broadcast_all,
    lazy_property,
    tril_matrix_to_vec,
    vec_to_tril_matrix,
)
from torch.nn.functional import pad, softplus
from torch.types import _Number


__all__ = [
    "AbsTransform",
    "AffineTransform",
    "CatTransform",
    "ComposeTransform",
    "CorrCholeskyTransform",
    "CumulativeDistributionTransform",
    "ExpTransform",
    "IndependentTransform",
    "LowerCholeskyTransform",
    "PositiveDefiniteTransform",
    "PowerTransform",
    "ReshapeTransform",
    "SigmoidTransform",
    "SoftplusTransform",
    "TanhTransform",
    "SoftmaxTransform",
    "StackTransform",
    "StickBreakingTransform",
    "Transform",
    "identity_transform",
]


class Transform:
    """
    Abstract class for invertable transformations with computable log
    det jacobians. They are primarily used in
    :class:`torch.distributions.TransformedDistribution`.

    Caching is useful for transforms whose inverses are either expensive or
    numerically unstable. Note that care must be taken with memoized values
    since the autograd graph may be reversed. For example while the following
    works with or without caching::

        y = t(x)
        t.log_abs_det_jacobian(x, y).backward()  # x will receive gradients.

    However the following will error when caching due to dependency reversal::

        y = t(x)
        z = t.inv(y)
        grad(z.sum(), [y])  # error because z is x

    Derived classes should implement one or both of :meth:`_call` or
    :meth:`_inverse`. Derived classes that set `bijective=True` should also
    implement :meth:`log_abs_det_jacobian`.

    Args:
        cache_size (int): Size of cache. If zero, no caching is done. If one,
            the latest single value is cached. Only 0 and 1 are supported.

    Attributes:
        domain (:class:`~torch.distributions.constraints.Constraint`):
            The constraint representing valid inputs to this transform.
        codomain (:class:`~torch.distributions.constraints.Constraint`):
            The constraint representing valid outputs to this transform
            which are inputs to the inverse transform.
        bijective (bool): Whether this transform is bijective. A transform
            ``t`` is bijective iff ``t.inv(t(x)) == x`` and
            ``t(t.inv(y)) == y`` for every ``x`` in the domain and ``y`` in
            the codomain. Transforms that are not bijective should at least
            maintain the weaker pseudoinverse properties
            ``t(t.inv(t(x)) == t(x)`` and ``t.inv(t(t.inv(y))) == t.inv(y)``.
        sign (int or Tensor): For bijective univariate transforms, this
            should be +1 or -1 depending on whether transform is monotone
            increasing or decreasing.
    """

    bijective: bool = False
    domain: Constraint
    codomain: Constraint
    _cached_x_y: tuple[Optional[Tensor], Optional[Tensor]]

    def __init__(self, cache_size: int = 0) -> None:
        self._cache_size = cache_size
        self._inv: Optional[weakref.ReferenceType[Transform]] = None
        if cache_size == 0:
            pass  # default behavior
        elif cache_size == 1:
            self._cached_x_y = None, None
        else:
            raise ValueError("cache_size must be 0 or 1")
        super().__init__()

    def __getstate__(self) -> dict[str, Any]:
        state = self.__dict__.copy()
        state["_inv"] = None
        return state

    @property
    def event_dim(self) -> int:
        if self.domain.event_dim == self.codomain.event_dim:
            return self.domain.event_dim
        raise ValueError("Please use either .domain.event_dim or .codomain.event_dim")

    @property
    def inv(self) -> "Transform":
        """
        Returns the inverse :class:`Transform` of this transform.
        This should satisfy ``t.inv.inv is t``.
        """
        inv = None
        if self._inv is not None:
            inv = self._inv()
        if inv is None:
            inv = _InverseTransform(self)
            self._inv = weakref.ref(inv)
        return inv

    @property
    def sign(self) -> int:
        """
        Returns the sign of the determinant of the Jacobian, if applicable.
        In general this only makes sense for bijective transforms.
        """
        raise NotImplementedError

    def with_cache(self, cache_size: int = 1) -> Self:
        if self._cache_size == cache_size:
            return self
        if type(self).__init__ is Transform.__init__:
            return type(self)(cache_size=cache_size)
        raise NotImplementedError(f"{type(self)}.with_cache is not implemented")

    def __eq__(self, other: object) -> bool:
        return self is other

    def __ne__(self, other: object) -> bool:
        # Necessary for Python2
        return not self.__eq__(other)

    def __call__(self, x: Tensor) -> Tensor:
        """
        Computes the transform `x => y`.
        """
        if self._cache_size == 0:
            return self._call(x)
        x_old, y_old = self._cached_x_y
        if x is x_old:
            assert y_old is not None
            return y_old
        y = self._call(x)
        self._cached_x_y = x, y
        return y

    def _inv_call(self, y: Tensor) -> Tensor:
        """
        Inverts the transform `y => x`.
        """
        if self._cache_size == 0:
            return self._inverse(y)
        x_old, y_old = self._cached_x_y
        if y is y_old:
            assert x_old is not None
            return x_old
        x = self._inverse(y)
        self._cached_x_y = x, y
        return x

    def _call(self, x: Tensor) -> Tensor:
        """
        Abstract method to compute forward transformation.
        """
        raise NotImplementedError

    def _inverse(self, y: Tensor) -> Tensor:
        """
        Abstract method to compute inverse transformation.
        """
        raise NotImplementedError

    def log_abs_det_jacobian(self, x: Tensor, y: Tensor) -> Tensor:
        """
        Computes the log det jacobian `log |dy/dx|` given input and output.
        """
        raise NotImplementedError

    def __repr__(self) -> str:
        return self.__class__.__name__ + "()"

    def forward_shape(self, shape: Size) -> Size:
        """
        Infers the shape of the forward computation, given the input shape.
        Defaults to preserving shape.
        """
        return shape

    def inverse_shape(self, shape: Size) -> Size:
        """
        Infers the shapes of the inverse computation, given the output shape.
        Defaults to preserving shape.
        """
        return shape


class _InverseTransform(Transform):
    """
    Inverts a single :class:`Transform`.
    This class is private; please instead use the ``Transform.inv`` property.
    """

    def __init__(self, transform: Transform) -> None:
        super().__init__(cache_size=transform._cache_size)
        self._inv: Transform = transform  # type: ignore[assignment]

    @constraints.dependent_property(is_discrete=False)
    def domain(self) -> Constraint:  # type: ignore[override]
        assert self._inv is not None
        return self._inv.codomain

    @constraints.dependent_property(is_discrete=False)
    def codomain(self) -> Constraint:  # type: ignore[override]
        assert self._inv is not None
        return self._inv.domain

    @property
    def bijective(self) -> bool:  # type: ignore[override]
        assert self._inv is not None
        return self._inv.bijective

    @property
    def sign(self) -> int:
        assert self._inv is not None
        return self._inv.sign

    @property
    def inv(self) -> Transform:
        return self._inv

    def with_cache(self, cache_size: int = 1) -> Transform:  # type: ignore[override]
        assert self._inv is not None
        return self.inv.with_cache(cache_size).inv

    def __eq__(self, other: object) -> bool:
        if not isinstance(other, _InverseTransform):
            return False
        assert self._inv is not None
        return self._inv == other._inv

    def __repr__(self) -> str:
        return f"{self.__class__.__name__}({repr(self._inv)})"

    def __call__(self, x: Tensor) -> Tensor:
        assert self._inv is not None
        return self._inv._inv_call(x)

    def log_abs_det_jacobian(self, x: Tensor, y: Tensor) -> Tensor:
        assert self._inv is not None
        return -self._inv.log_abs_det_jacobian(y, x)

    def forward_shape(self, shape: Size) -> Size:
        return self._inv.inverse_shape(shape)

    def inverse_shape(self, shape: Size) -> Size:
        return self._inv.forward_shape(shape)


class ComposeTransform(Transform):
    """
    Composes multiple transforms in a chain.
    The transforms being composed are responsible for caching.

    Args:
        parts (list of :class:`Transform`): A list of transforms to compose.
        cache_size (int): Size of cache. If zero, no caching is done. If one,
            the latest single value is cached. Only 0 and 1 are supported.
    """

    def __init__(self, parts: list[Transform], cache_size: int = 0) -> None:
        if cache_size:
            parts = [part.with_cache(cache_size) for part in parts]
        super().__init__(cache_size=cache_size)
        self.parts = parts

    def __eq__(self, other: object) -> bool:
        if not isinstance(other, ComposeTransform):
            return False
        return self.parts == other.parts

    @constraints.dependent_property(is_discrete=False)
    def domain(self) -> Constraint:  # type: ignore[override]
        if not self.parts:
            return constraints.real
        domain = self.parts[0].domain
        # Adjust event_dim to be maximum among all parts.
        event_dim = self.parts[-1].codomain.event_dim
        for part in reversed(self.parts):
            event_dim += part.domain.event_dim - part.codomain.event_dim
            event_dim = max(event_dim, part.domain.event_dim)
        assert event_dim >= domain.event_dim
        if event_dim > domain.event_dim:
            domain = constraints.independent(domain, event_dim - domain.event_dim)
        return domain

    @constraints.dependent_property(is_discrete=False)
    def codomain(self) -> Constraint:  # type: ignore[override]
        if not self.parts:
            return constraints.real
        codomain = self.parts[-1].codomain
        # Adjust event_dim to be maximum among all parts.
        event_dim = self.parts[0].domain.event_dim
        for part in self.parts:
            event_dim += part.codomain.event_dim - part.domain.event_dim
            event_dim = max(event_dim, part.codomain.event_dim)
        assert event_dim >= codomain.event_dim
        if event_dim > codomain.event_dim:
            codomain = constraints.independent(codomain, event_dim - codomain.event_dim)
        return codomain

    @lazy_property
    def bijective(self) -> bool:  # type: ignore[override]
        return all(p.bijective for p in self.parts)

    @lazy_property
    def sign(self) -> int:  # type: ignore[override]
        sign = 1
        for p in self.parts:
            sign = sign * p.sign
        return sign

    @property
    def inv(self) -> Transform:
        inv = None
        if self._inv is not None:
            inv = self._inv()
        if inv is None:
            inv = ComposeTransform([p.inv for p in reversed(self.parts)])
            self._inv = weakref.ref(inv)
            inv._inv = weakref.ref(self)
        return inv

    def with_cache(self, cache_size: int = 1) -> "ComposeTransform":
        if self._cache_size == cache_size:
            return self
        return ComposeTransform(self.parts, cache_size=cache_size)

    def __call__(self, x: Tensor) -> Tensor:
        for part in self.parts:
            x = part(x)
        return x

    def log_abs_det_jacobian(self, x: Tensor, y: Tensor) -> Tensor:
        if not self.parts:
            return torch.zeros_like(x)

        # Compute intermediates. This will be free if parts[:-1] are all cached.
        xs = [x]
        for part in self.parts[:-1]:
            xs.append(part(xs[-1]))
        xs.append(y)

        terms = []
        event_dim = self.domain.event_dim
        for part, x, y in zip(self.parts, xs[:-1], xs[1:]):
            terms.append(
                _sum_rightmost(
                    part.log_abs_det_jacobian(x, y), event_dim - part.domain.event_dim
                )
            )
            event_dim += part.codomain.event_dim - part.domain.event_dim
        return functools.reduce(operator.add, terms)

    def forward_shape(self, shape: Size) -> Size:
        for part in self.parts:
            shape = part.forward_shape(shape)
        return shape

    def inverse_shape(self, shape: Size) -> Size:
        for part in reversed(self.parts):
            shape = part.inverse_shape(shape)
        return shape

    def __repr__(self) -> str:
        fmt_string = self.__class__.__name__ + "(\n    "
        fmt_string += ",\n    ".join([p.__repr__() for p in self.parts])
        fmt_string += "\n)"
        return fmt_string


identity_transform = ComposeTransform([])


class IndependentTransform(Transform):
    """
    Wrapper around another transform to treat
    ``reinterpreted_batch_ndims``-many extra of the right most dimensions as
    dependent. This has no effect on the forward or backward transforms, but
    does sum out ``reinterpreted_batch_ndims``-many of the rightmost dimensions
    in :meth:`log_abs_det_jacobian`.

    Args:
        base_transform (:class:`Transform`): A base transform.
        reinterpreted_batch_ndims (int): The number of extra rightmost
            dimensions to treat as dependent.
    """

    def __init__(
        self,
        base_transform: Transform,
        reinterpreted_batch_ndims: int,
        cache_size: int = 0,
    ) -> None:
        super().__init__(cache_size=cache_size)
        self.base_transform = base_transform.with_cache(cache_size)
        self.reinterpreted_batch_ndims = reinterpreted_batch_ndims

    def with_cache(self, cache_size: int = 1) -> "Self | IndependentTransform":
        if self._cache_size == cache_size:
            return self
        return IndependentTransform(
            self.base_transform, self.reinterpreted_batch_ndims, cache_size=cache_size
        )

    @constraints.dependent_property(is_discrete=False)
    def domain(self) -> Constraint:  # type: ignore[override]
        return constraints.independent(
            self.base_transform.domain, self.reinterpreted_batch_ndims
        )

    @constraints.dependent_property(is_discrete=False)
    def codomain(self) -> Constraint:  # type: ignore[override]
        return constraints.independent(
            self.base_transform.codomain, self.reinterpreted_batch_ndims
        )

    @property
    def bijective(self) -> bool:  # type: ignore[override]
        return self.base_transform.bijective

    @property
    def sign(self) -> int:
        return self.base_transform.sign

    def _call(self, x: Tensor) -> Tensor:
        if x.dim() < self.domain.event_dim:
            raise ValueError("Too few dimensions on input")
        return self.base_transform(x)

    def _inverse(self, y: Tensor) -> Tensor:
        if y.dim() < self.codomain.event_dim:
            raise ValueError("Too few dimensions on input")
        return self.base_transform.inv(y)

    def log_abs_det_jacobian(self, x: Tensor, y: Tensor) -> Tensor:
        result = self.base_transform.log_abs_det_jacobian(x, y)
        result = _sum_rightmost(result, self.reinterpreted_batch_ndims)
        return result

    def __repr__(self) -> str:
        return f"{self.__class__.__name__}({repr(self.base_transform)}, {self.reinterpreted_batch_ndims})"

    def forward_shape(self, shape: Size) -> Size:
        return self.base_transform.forward_shape(shape)

    def inverse_shape(self, shape: Size) -> Size:
        return self.base_transform.inverse_shape(shape)


class ReshapeTransform(Transform):
    """
    Unit Jacobian transform to reshape the rightmost part of a tensor.

    Note that ``in_shape`` and ``out_shape`` must have the same number of
    elements, just as for :meth:`torch.Tensor.reshape`.

    Arguments:
        in_shape (torch.Size): The input event shape.
        out_shape (torch.Size): The output event shape.
        cache_size (int): Size of cache. If zero, no caching is done. If one,
            the latest single value is cached. Only 0 and 1 are supported. (Default 0.)
    """

    bijective: bool = True

    def __init__(
        self,
        in_shape: torch.Size,
        out_shape: torch.Size,
        cache_size: int = 0,
    ) -> None:
        self.in_shape = torch.Size(in_shape)
        self.out_shape = torch.Size(out_shape)
        if self.in_shape.numel() != self.out_shape.numel():
            raise ValueError("in_shape, out_shape have different numbers of elements")
        super().__init__(cache_size=cache_size)

    @constraints.dependent_property
    def domain(self) -> Constraint:  # type: ignore[override]
        return constraints.independent(constraints.real, len(self.in_shape))

    @constraints.dependent_property
    def codomain(self) -> Constraint:  # type: ignore[override]
        return constraints.independent(constraints.real, len(self.out_shape))

    def with_cache(self, cache_size: int = 1) -> "ReshapeTransform":
        if self._cache_size == cache_size:
            return self
        return ReshapeTransform(self.in_shape, self.out_shape, cache_size=cache_size)

    def _call(self, x: Tensor) -> Tensor:
        batch_shape = x.shape[: x.dim() - len(self.in_shape)]
        return x.reshape(batch_shape + self.out_shape)

    def _inverse(self, y: Tensor) -> Tensor:
        batch_shape = y.shape[: y.dim() - len(self.out_shape)]
        return y.reshape(batch_shape + self.in_shape)

    def log_abs_det_jacobian(self, x: Tensor, y: Tensor) -> Tensor:
        batch_shape = x.shape[: x.dim() - len(self.in_shape)]
        return x.new_zeros(batch_shape)

    def forward_shape(self, shape: Size) -> Size:
        if len(shape) < len(self.in_shape):
            raise ValueError("Too few dimensions on input")
        cut = len(shape) - len(self.in_shape)
        if shape[cut:] != self.in_shape:
            raise ValueError(
                f"Shape mismatch: expected {shape[cut:]} but got {self.in_shape}"
            )
        return shape[:cut] + self.out_shape

    def inverse_shape(self, shape: Size) -> Size:
        if len(shape) < len(self.out_shape):
            raise ValueError("Too few dimensions on input")
        cut = len(shape) - len(self.out_shape)
        if shape[cut:] != self.out_shape:
            raise ValueError(
                f"Shape mismatch: expected {shape[cut:]} but got {self.out_shape}"
            )
        return shape[:cut] + self.in_shape


class ExpTransform(Transform):
    r"""
    Transform via the mapping :math:`y = \exp(x)`.
    """

    domain = constraints.real
    codomain = constraints.positive
    bijective: bool = True
    sign: int = +1

    def __eq__(self, other: object) -> bool:
        return isinstance(other, ExpTransform)

    def _call(self, x: Tensor) -> Tensor:
        return x.exp()

    def _inverse(self, y: Tensor) -> Tensor:
        return y.log()

    def log_abs_det_jacobian(self, x: Tensor, y: Tensor) -> Tensor:
        return x


class PowerTransform(Transform):
    r"""
    Transform via the mapping :math:`y = x^{\text{exponent}}`.
    """

    domain = constraints.positive
    codomain = constraints.positive
    bijective: bool = True

    def __init__(self, exponent: Tensor, cache_size: int = 0) -> None:
        super().__init__(cache_size=cache_size)
        (self.exponent,) = broadcast_all(exponent)

    def with_cache(self, cache_size: int = 1) -> "PowerTransform":
        if self._cache_size == cache_size:
            return self
        return PowerTransform(self.exponent, cache_size=cache_size)

    @lazy_property
    def sign(self) -> int:  # type: ignore[override]
        return self.exponent.sign()  # type: ignore[return-value]

    def __eq__(self, other: object) -> bool:
        if not isinstance(other, PowerTransform):
            return False
        return self.exponent.eq(other.exponent).all().item()

    def _call(self, x: Tensor) -> Tensor:
        return x.pow(self.exponent)

    def _inverse(self, y: Tensor) -> Tensor:
        return y.pow(1 / self.exponent)

    def log_abs_det_jacobian(self, x: Tensor, y: Tensor) -> Tensor:
        return (self.exponent * y / x).abs().log()

    def forward_shape(self, shape: Size) -> Size:
        return torch.broadcast_shapes(shape, getattr(self.exponent, "shape", ()))

    def inverse_shape(self, shape: Size) -> Size:
        return torch.broadcast_shapes(shape, getattr(self.exponent, "shape", ()))


def _clipped_sigmoid(x: Tensor) -> Tensor:
    finfo = torch.finfo(x.dtype)
    return torch.clamp(torch.sigmoid(x), min=finfo.tiny, max=1.0 - finfo.eps)


class SigmoidTransform(Transform):
    r"""
    Transform via the mapping :math:`y = \frac{1}{1 + \exp(-x)}` and :math:`x = \text{logit}(y)`.
    """

    domain = constraints.real
    codomain = constraints.unit_interval
    bijective: bool = True
    sign: int = +1

    def __eq__(self, other: object) -> bool:
        return isinstance(other, SigmoidTransform)

    def _call(self, x: Tensor) -> Tensor:
        return _clipped_sigmoid(x)

    def _inverse(self, y: Tensor) -> Tensor:
        finfo = torch.finfo(y.dtype)
        y = y.clamp(min=finfo.tiny, max=1.0 - finfo.eps)
        return y.log() - (-y).log1p()

    def log_abs_det_jacobian(self, x: Tensor, y: Tensor) -> Tensor:
        return -F.softplus(-x) - F.softplus(x)


class SoftplusTransform(Transform):
    r"""
    Transform via the mapping :math:`\text{Softplus}(x) = \log(1 + \exp(x))`.
    The implementation reverts to the linear function when :math:`x > 20`.
    """

    domain = constraints.real
    codomain = constraints.positive
    bijective: bool = True
    sign: int = +1

    def __eq__(self, other: object) -> bool:
        return isinstance(other, SoftplusTransform)

    def _call(self, x: Tensor) -> Tensor:
        return softplus(x)

    def _inverse(self, y: Tensor) -> Tensor:
        return (-y).expm1().neg().log() + y

    def log_abs_det_jacobian(self, x: Tensor, y: Tensor) -> Tensor:
        return -softplus(-x)


class TanhTransform(Transform):
    r"""
    Transform via the mapping :math:`y = \tanh(x)`.

    It is equivalent to

    .. code-block:: python

        ComposeTransform(
            [
                AffineTransform(0.0, 2.0),
                SigmoidTransform(),
                AffineTransform(-1.0, 2.0),
            ]
        )

    However this might not be numerically stable, thus it is recommended to use `TanhTransform`
    instead.

    Note that one should use `cache_size=1` when it comes to `NaN/Inf` values.

    """

    domain = constraints.real
    codomain = constraints.interval(-1.0, 1.0)
    bijective: bool = True
    sign: int = +1

    def __eq__(self, other: object) -> bool:
        return isinstance(other, TanhTransform)

    def _call(self, x: Tensor) -> Tensor:
        return x.tanh()

    def _inverse(self, y: Tensor) -> Tensor:
        # We do not clamp to the boundary here as it may degrade the performance of certain algorithms.
        # one should use `cache_size=1` instead
        return torch.atanh(y)

    def log_abs_det_jacobian(self, x: Tensor, y: Tensor) -> Tensor:
        # We use a formula that is more numerically stable, see details in the following link
        # https://github.com/tensorflow/probability/blob/master/tensorflow_probability/python/bijectors/tanh.py#L69-L80
        return 2.0 * (math.log(2.0) - x - softplus(-2.0 * x))


class AbsTransform(Transform):
    r"""Transform via the mapping :math:`y = |x|`."""

    domain = constraints.real
    codomain = constraints.positive

    def __eq__(self, other: object) -> bool:
        return isinstance(other, AbsTransform)

    def _call(self, x: Tensor) -> Tensor:
        return x.abs()

    def _inverse(self, y: Tensor) -> Tensor:
        return y


class AffineTransform(Transform):
    r"""
    Transform via the pointwise affine mapping :math:`y = \text{loc} + \text{scale} \times x`.

    Args:
        loc (Tensor or float): Location parameter.
        scale (Tensor or float): Scale parameter.
        event_dim (int): Optional size of `event_shape`. This should be zero
            for univariate random variables, 1 for distributions over vectors,
            2 for distributions over matrices, etc.
    """
<<<<<<< HEAD
    bijective: bool = True
=======

    bijective = True
>>>>>>> 0ad2c5d7

    def __init__(
        self,
        loc: Union[Tensor, float],
        scale: Union[Tensor, float],
        event_dim: int = 0,
        cache_size: int = 0,
    ) -> None:
        super().__init__(cache_size=cache_size)
        self.loc = loc
        self.scale = scale
        self._event_dim = event_dim

    @property
    def event_dim(self) -> int:
        return self._event_dim

    @constraints.dependent_property(is_discrete=False)
    def domain(self) -> Constraint:  # type: ignore[override]
        if self.event_dim == 0:
            return constraints.real
        return constraints.independent(constraints.real, self.event_dim)

    @constraints.dependent_property(is_discrete=False)
    def codomain(self) -> Constraint:  # type: ignore[override]
        if self.event_dim == 0:
            return constraints.real
        return constraints.independent(constraints.real, self.event_dim)

    def with_cache(self, cache_size: int = 1) -> "AffineTransform":
        if self._cache_size == cache_size:
            return self
        return AffineTransform(
            self.loc, self.scale, self.event_dim, cache_size=cache_size
        )

    def __eq__(self, other: object) -> bool:
        if not isinstance(other, AffineTransform):
            return False

        if isinstance(self.loc, _Number) and isinstance(other.loc, _Number):
            if self.loc != other.loc:
                return False
        else:
            if not (self.loc == other.loc).all().item():  # type: ignore[union-attr]
                return False

        if isinstance(self.scale, _Number) and isinstance(other.scale, _Number):
            if self.scale != other.scale:
                return False
        else:
            if not (self.scale == other.scale).all().item():  # type: ignore[union-attr]
                return False

        return True

    @property
    def sign(self) -> Union[Tensor, int]:  # type: ignore[override]
        if isinstance(self.scale, _Number):
            return 1 if float(self.scale) > 0 else -1 if float(self.scale) < 0 else 0
        return self.scale.sign()

    def _call(self, x: Tensor) -> Tensor:
        return self.loc + self.scale * x

    def _inverse(self, y: Tensor) -> Tensor:
        return (y - self.loc) / self.scale

    def log_abs_det_jacobian(self, x: Tensor, y: Tensor) -> Tensor:
        shape = x.shape
        scale = self.scale
        if isinstance(scale, _Number):
            result = torch.full_like(x, math.log(abs(scale)))
        else:
            result = torch.abs(scale).log()
        if self.event_dim:
            result_size = result.size()[: -self.event_dim] + (-1,)
            result = result.view(result_size).sum(-1)
            shape = shape[: -self.event_dim]
        return result.expand(shape)

    def forward_shape(self, shape: Size) -> Size:
        return torch.broadcast_shapes(
            shape, getattr(self.loc, "shape", ()), getattr(self.scale, "shape", ())
        )

    def inverse_shape(self, shape: Size) -> Size:
        return torch.broadcast_shapes(
            shape, getattr(self.loc, "shape", ()), getattr(self.scale, "shape", ())
        )


class CorrCholeskyTransform(Transform):
    r"""
    Transforms an uncontrained real vector :math:`x` with length :math:`D*(D-1)/2` into the
    Cholesky factor of a D-dimension correlation matrix. This Cholesky factor is a lower
    triangular matrix with positive diagonals and unit Euclidean norm for each row.
    The transform is processed as follows:

        1. First we convert x into a lower triangular matrix in row order.
        2. For each row :math:`X_i` of the lower triangular part, we apply a *signed* version of
           class :class:`StickBreakingTransform` to transform :math:`X_i` into a
           unit Euclidean length vector using the following steps:
           - Scales into the interval :math:`(-1, 1)` domain: :math:`r_i = \tanh(X_i)`.
           - Transforms into an unsigned domain: :math:`z_i = r_i^2`.
           - Applies :math:`s_i = StickBreakingTransform(z_i)`.
           - Transforms back into signed domain: :math:`y_i = sign(r_i) * \sqrt{s_i}`.
    """

    domain = constraints.real_vector
    codomain = constraints.corr_cholesky
    bijective: bool = True

    def _call(self, x: Tensor) -> Tensor:
        x = torch.tanh(x)
        eps = torch.finfo(x.dtype).eps
        x = x.clamp(min=-1 + eps, max=1 - eps)
        r = vec_to_tril_matrix(x, diag=-1)
        # apply stick-breaking on the squared values
        # Note that y = sign(r) * sqrt(z * z1m_cumprod)
        #             = (sign(r) * sqrt(z)) * sqrt(z1m_cumprod) = r * sqrt(z1m_cumprod)
        z = r**2
        z1m_cumprod_sqrt = (1 - z).sqrt().cumprod(-1)
        # Diagonal elements must be 1.
        r = r + torch.eye(r.shape[-1], dtype=r.dtype, device=r.device)
        y = r * pad(z1m_cumprod_sqrt[..., :-1], [1, 0], value=1)
        return y

    def _inverse(self, y: Tensor) -> Tensor:
        # inverse stick-breaking
        # See: https://mc-stan.org/docs/2_18/reference-manual/cholesky-factors-of-correlation-matrices-1.html
        y_cumsum = 1 - torch.cumsum(y * y, dim=-1)
        y_cumsum_shifted = pad(y_cumsum[..., :-1], [1, 0], value=1)
        y_vec = tril_matrix_to_vec(y, diag=-1)
        y_cumsum_vec = tril_matrix_to_vec(y_cumsum_shifted, diag=-1)
        t = y_vec / (y_cumsum_vec).sqrt()
        # inverse of tanh
        x = (t.log1p() - t.neg().log1p()) / 2
        return x

    def log_abs_det_jacobian(
        self, x: Tensor, y: Tensor, intermediates: None = None
    ) -> Tensor:
        # Because domain and codomain are two spaces with different dimensions, determinant of
        # Jacobian is not well-defined. We return `log_abs_det_jacobian` of `x` and the
        # flattened lower triangular part of `y`.

        # See: https://mc-stan.org/docs/2_18/reference-manual/cholesky-factors-of-correlation-matrices-1.html
        y1m_cumsum = 1 - (y * y).cumsum(dim=-1)
        # by taking diagonal=-2, we don't need to shift z_cumprod to the right
        # also works for 2 x 2 matrix
        y1m_cumsum_tril = tril_matrix_to_vec(y1m_cumsum, diag=-2)
        stick_breaking_logdet = 0.5 * (y1m_cumsum_tril).log().sum(-1)
        tanh_logdet = -2 * (x + softplus(-2 * x) - math.log(2.0)).sum(dim=-1)
        return stick_breaking_logdet + tanh_logdet

    def forward_shape(self, shape: Size) -> Size:
        # Reshape from (..., N) to (..., D, D).
        if len(shape) < 1:
            raise ValueError("Too few dimensions on input")
        N = shape[-1]
        D = round((0.25 + 2 * N) ** 0.5 + 0.5)
        if D * (D - 1) // 2 != N:
            raise ValueError("Input is not a flattend lower-diagonal number")
        return shape[:-1] + (D, D)

    def inverse_shape(self, shape: Size) -> Size:
        # Reshape from (..., D, D) to (..., N).
        if len(shape) < 2:
            raise ValueError("Too few dimensions on input")
        if shape[-2] != shape[-1]:
            raise ValueError("Input is not square")
        D = shape[-1]
        N = D * (D - 1) // 2
        return shape[:-2] + (N,)


class SoftmaxTransform(Transform):
    r"""
    Transform from unconstrained space to the simplex via :math:`y = \exp(x)` then
    normalizing.

    This is not bijective and cannot be used for HMC. However this acts mostly
    coordinate-wise (except for the final normalization), and thus is
    appropriate for coordinate-wise optimization algorithms.
    """

    domain = constraints.real_vector
    codomain = constraints.simplex

    def __eq__(self, other: object) -> bool:
        return isinstance(other, SoftmaxTransform)

    def _call(self, x: Tensor) -> Tensor:
        logprobs = x
        probs = (logprobs - logprobs.max(-1, True)[0]).exp()
        return probs / probs.sum(-1, True)

    def _inverse(self, y: Tensor) -> Tensor:
        probs = y
        return probs.log()

    def forward_shape(self, shape: Size) -> Size:
        if len(shape) < 1:
            raise ValueError("Too few dimensions on input")
        return shape

    def inverse_shape(self, shape: Size) -> Size:
        if len(shape) < 1:
            raise ValueError("Too few dimensions on input")
        return shape


class StickBreakingTransform(Transform):
    """
    Transform from unconstrained space to the simplex of one additional
    dimension via a stick-breaking process.

    This transform arises as an iterated sigmoid transform in a stick-breaking
    construction of the `Dirichlet` distribution: the first logit is
    transformed via sigmoid to the first probability and the probability of
    everything else, and then the process recurses.

    This is bijective and appropriate for use in HMC; however it mixes
    coordinates together and is less appropriate for optimization.
    """

    domain = constraints.real_vector
    codomain = constraints.simplex
    bijective: bool = True

    def __eq__(self, other: object) -> bool:
        return isinstance(other, StickBreakingTransform)

    def _call(self, x: Tensor) -> Tensor:
        offset = x.shape[-1] + 1 - x.new_ones(x.shape[-1]).cumsum(-1)
        z = _clipped_sigmoid(x - offset.log())
        z_cumprod = (1 - z).cumprod(-1)
        y = pad(z, [0, 1], value=1) * pad(z_cumprod, [1, 0], value=1)
        return y

    def _inverse(self, y: Tensor) -> Tensor:
        y_crop = y[..., :-1]
        offset = y.shape[-1] - y.new_ones(y_crop.shape[-1]).cumsum(-1)
        sf = 1 - y_crop.cumsum(-1)
        # we clamp to make sure that sf is positive which sometimes does not
        # happen when y[-1] ~ 0 or y[:-1].sum() ~ 1
        sf = torch.clamp(sf, min=torch.finfo(y.dtype).tiny)
        x = y_crop.log() - sf.log() + offset.log()
        return x

    def log_abs_det_jacobian(self, x: Tensor, y: Tensor) -> Tensor:
        offset = x.shape[-1] + 1 - x.new_ones(x.shape[-1]).cumsum(-1)
        x = x - offset.log()
        # use the identity 1 - sigmoid(x) = exp(-x) * sigmoid(x)
        detJ = (-x + F.logsigmoid(x) + y[..., :-1].log()).sum(-1)
        return detJ

    def forward_shape(self, shape: Size) -> Size:
        if len(shape) < 1:
            raise ValueError("Too few dimensions on input")
        return shape[:-1] + (shape[-1] + 1,)

    def inverse_shape(self, shape: Size) -> Size:
        if len(shape) < 1:
            raise ValueError("Too few dimensions on input")
        return shape[:-1] + (shape[-1] - 1,)


class LowerCholeskyTransform(Transform):
    """
    Transform from unconstrained matrices to lower-triangular matrices with
    nonnegative diagonal entries.

    This is useful for parameterizing positive definite matrices in terms of
    their Cholesky factorization.
    """

    domain = constraints.independent(constraints.real, 2)
    codomain = constraints.lower_cholesky

    def __eq__(self, other: object) -> bool:
        return isinstance(other, LowerCholeskyTransform)

    def _call(self, x: Tensor) -> Tensor:
        return x.tril(-1) + x.diagonal(dim1=-2, dim2=-1).exp().diag_embed()

    def _inverse(self, y: Tensor) -> Tensor:
        return y.tril(-1) + y.diagonal(dim1=-2, dim2=-1).log().diag_embed()


class PositiveDefiniteTransform(Transform):
    """
    Transform from unconstrained matrices to positive-definite matrices.
    """

    domain = constraints.independent(constraints.real, 2)
    codomain = constraints.positive_definite

    def __eq__(self, other: object) -> bool:
        return isinstance(other, PositiveDefiniteTransform)

    def _call(self, x: Tensor) -> Tensor:
        x = LowerCholeskyTransform()(x)
        return x @ x.mT

    def _inverse(self, y: Tensor) -> Tensor:
        y = torch.linalg.cholesky(y)
        return LowerCholeskyTransform().inv(y)


class CatTransform(Transform):
    """
    Transform functor that applies a sequence of transforms `tseq`
    component-wise to each submatrix at `dim`, of length `lengths[dim]`,
    in a way compatible with :func:`torch.cat`.

    Example::

       x0 = torch.cat([torch.range(1, 10), torch.range(1, 10)], dim=0)
       x = torch.cat([x0, x0], dim=0)
       t0 = CatTransform([ExpTransform(), identity_transform], dim=0, lengths=[10, 10])
       t = CatTransform([t0, t0], dim=0, lengths=[20, 20])
       y = t(x)
    """

    transforms: list[Transform]

    def __init__(
        self,
        tseq: Sequence[Transform],
        dim: int = 0,
        lengths: Optional[Sequence[int]] = None,
        cache_size: int = 0,
    ) -> None:
        assert all(isinstance(t, Transform) for t in tseq)
        if cache_size:
            tseq = [t.with_cache(cache_size) for t in tseq]
        super().__init__(cache_size=cache_size)
        self.transforms = list(tseq)
        if lengths is None:
            lengths = [1] * len(self.transforms)
        self.lengths = list(lengths)
        assert len(self.lengths) == len(self.transforms)
        self.dim = dim

    @lazy_property
    def event_dim(self) -> int:  # type: ignore[override]
        return max(t.event_dim for t in self.transforms)

    @lazy_property
    def length(self) -> int:
        return sum(self.lengths)

    def with_cache(self, cache_size: int = 1) -> "CatTransform":
        if self._cache_size == cache_size:
            return self
        return CatTransform(self.transforms, self.dim, self.lengths, cache_size)

    def _call(self, x: Tensor) -> Tensor:
        assert -x.dim() <= self.dim < x.dim()
        assert x.size(self.dim) == self.length
        yslices = []
        start = 0
        for trans, length in zip(self.transforms, self.lengths):
            xslice = x.narrow(self.dim, start, length)
            yslices.append(trans(xslice))
            start = start + length  # avoid += for jit compat
        return torch.cat(yslices, dim=self.dim)

    def _inverse(self, y: Tensor) -> Tensor:
        assert -y.dim() <= self.dim < y.dim()
        assert y.size(self.dim) == self.length
        xslices = []
        start = 0
        for trans, length in zip(self.transforms, self.lengths):
            yslice = y.narrow(self.dim, start, length)
            xslices.append(trans.inv(yslice))
            start = start + length  # avoid += for jit compat
        return torch.cat(xslices, dim=self.dim)

    def log_abs_det_jacobian(self, x: Tensor, y: Tensor) -> Tensor:
        assert -x.dim() <= self.dim < x.dim()
        assert x.size(self.dim) == self.length
        assert -y.dim() <= self.dim < y.dim()
        assert y.size(self.dim) == self.length
        logdetjacs = []
        start = 0
        for trans, length in zip(self.transforms, self.lengths):
            xslice = x.narrow(self.dim, start, length)
            yslice = y.narrow(self.dim, start, length)
            logdetjac = trans.log_abs_det_jacobian(xslice, yslice)
            if trans.event_dim < self.event_dim:
                logdetjac = _sum_rightmost(logdetjac, self.event_dim - trans.event_dim)
            logdetjacs.append(logdetjac)
            start = start + length  # avoid += for jit compat
        # Decide whether to concatenate or sum.
        dim = self.dim
        if dim >= 0:
            dim = dim - x.dim()
        dim = dim + self.event_dim
        if dim < 0:
            return torch.cat(logdetjacs, dim=dim)
        else:
            zero = torch.zeros((), device=x.device, dtype=x.dtype)
            return sum(logdetjacs, start=zero)

    @property
    def bijective(self) -> bool:  # type: ignore[override]
        return all(t.bijective for t in self.transforms)

    @constraints.dependent_property
    def domain(self) -> Constraint:  # type: ignore[override]
        return constraints.cat(
            [t.domain for t in self.transforms], self.dim, self.lengths
        )

    @constraints.dependent_property
    def codomain(self) -> Constraint:  # type: ignore[override]
        return constraints.cat(
            [t.codomain for t in self.transforms], self.dim, self.lengths
        )


class StackTransform(Transform):
    """
    Transform functor that applies a sequence of transforms `tseq`
    component-wise to each submatrix at `dim`
    in a way compatible with :func:`torch.stack`.

    Example::

       x = torch.stack([torch.range(1, 10), torch.range(1, 10)], dim=1)
       t = StackTransform([ExpTransform(), identity_transform], dim=1)
       y = t(x)
    """

    transforms: list[Transform]

    def __init__(
        self, tseq: Sequence[Transform], dim: int = 0, cache_size: int = 0
    ) -> None:
        assert all(isinstance(t, Transform) for t in tseq)
        if cache_size:
            tseq = [t.with_cache(cache_size) for t in tseq]
        super().__init__(cache_size=cache_size)
        self.transforms = list(tseq)
        self.dim = dim

    def with_cache(self, cache_size: int = 1) -> "StackTransform":
        if self._cache_size == cache_size:
            return self
        return StackTransform(self.transforms, self.dim, cache_size)

    def _slice(self, z: Tensor) -> list[Tensor]:
        return [z.select(self.dim, i) for i in range(z.size(self.dim))]

    def _call(self, x: Tensor) -> Tensor:
        assert -x.dim() <= self.dim < x.dim()
        assert x.size(self.dim) == len(self.transforms)
        yslices = []
        for xslice, trans in zip(self._slice(x), self.transforms):
            yslices.append(trans(xslice))
        return torch.stack(yslices, dim=self.dim)

    def _inverse(self, y: Tensor) -> Tensor:
        assert -y.dim() <= self.dim < y.dim()
        assert y.size(self.dim) == len(self.transforms)
        xslices = []
        for yslice, trans in zip(self._slice(y), self.transforms):
            xslices.append(trans.inv(yslice))
        return torch.stack(xslices, dim=self.dim)

    def log_abs_det_jacobian(self, x: Tensor, y: Tensor) -> Tensor:
        assert -x.dim() <= self.dim < x.dim()
        assert x.size(self.dim) == len(self.transforms)
        assert -y.dim() <= self.dim < y.dim()
        assert y.size(self.dim) == len(self.transforms)
        logdetjacs = []
        yslices = self._slice(y)
        xslices = self._slice(x)
        for xslice, yslice, trans in zip(xslices, yslices, self.transforms):
            logdetjacs.append(trans.log_abs_det_jacobian(xslice, yslice))
        return torch.stack(logdetjacs, dim=self.dim)

    @property
    def bijective(self) -> bool:  # type: ignore[override]
        return all(t.bijective for t in self.transforms)

    @constraints.dependent_property
    def domain(self) -> Constraint:  # type: ignore[override]  # type: ignore[override]
        return constraints.stack([t.domain for t in self.transforms], self.dim)

    @constraints.dependent_property
    def codomain(self) -> Constraint:  # type: ignore[override]  # type: ignore[override]
        return constraints.stack([t.codomain for t in self.transforms], self.dim)


class CumulativeDistributionTransform(Transform):
    """
    Transform via the cumulative distribution function of a probability distribution.

    Args:
        distribution (Distribution): Distribution whose cumulative distribution function to use for
            the transformation.

    Example::

        # Construct a Gaussian copula from a multivariate normal.
        base_dist = MultivariateNormal(
            loc=torch.zeros(2),
            scale_tril=LKJCholesky(2).sample(),
        )
        transform = CumulativeDistributionTransform(Normal(0, 1))
        copula = TransformedDistribution(base_dist, [transform])
    """

    bijective: bool = True
    codomain = constraints.unit_interval
    sign: int = +1

    def __init__(self, distribution: Distribution, cache_size: int = 0) -> None:
        super().__init__(cache_size=cache_size)
        self.distribution = distribution

    @property
<<<<<<< HEAD
    def domain(self) -> Optional[Constraint]:  # type: ignore[override]
=======
    def domain(self) -> Optional[constraints.Constraint]:  # type: ignore[override]
>>>>>>> 0ad2c5d7
        return self.distribution.support

    def _call(self, x: Tensor) -> Tensor:
        return self.distribution.cdf(x)

    def _inverse(self, y: Tensor) -> Tensor:
        return self.distribution.icdf(y)

    def log_abs_det_jacobian(self, x: Tensor, y: Tensor) -> Tensor:
        return self.distribution.log_prob(x)

    def with_cache(self, cache_size: int = 1) -> "CumulativeDistributionTransform":
        if self._cache_size == cache_size:
            return self
        return CumulativeDistributionTransform(self.distribution, cache_size=cache_size)<|MERGE_RESOLUTION|>--- conflicted
+++ resolved
@@ -3,7 +3,6 @@
 import operator
 import weakref
 from collections.abc import Sequence
-<<<<<<< HEAD
 from typing import Any, Optional, Union
 from typing_extensions import Self
 
@@ -12,14 +11,6 @@
 from torch import Size, Tensor
 from torch.distributions import constraints
 from torch.distributions.constraints import Constraint
-=======
-from typing import Optional, Union
-
-import torch
-import torch.nn.functional as F
-from torch import Tensor
-from torch.distributions import constraints
->>>>>>> 0ad2c5d7
 from torch.distributions.distribution import Distribution
 from torch.distributions.utils import (
     _sum_rightmost,
@@ -613,7 +604,7 @@
     def __eq__(self, other: object) -> bool:
         if not isinstance(other, PowerTransform):
             return False
-        return self.exponent.eq(other.exponent).all().item()
+        return self.exponent.eq(other.exponent).all().item()  # type: ignore[return-value]
 
     def _call(self, x: Tensor) -> Tensor:
         return x.pow(self.exponent)
@@ -757,12 +748,8 @@
             for univariate random variables, 1 for distributions over vectors,
             2 for distributions over matrices, etc.
     """
-<<<<<<< HEAD
+
     bijective: bool = True
-=======
-
-    bijective = True
->>>>>>> 0ad2c5d7
 
     def __init__(
         self,
@@ -1289,11 +1276,7 @@
         self.distribution = distribution
 
     @property
-<<<<<<< HEAD
     def domain(self) -> Optional[Constraint]:  # type: ignore[override]
-=======
-    def domain(self) -> Optional[constraints.Constraint]:  # type: ignore[override]
->>>>>>> 0ad2c5d7
         return self.distribution.support
 
     def _call(self, x: Tensor) -> Tensor:
