--- conflicted
+++ resolved
@@ -1,10 +1,5 @@
-<<<<<<< HEAD
 from typing import Optional, Union
 from typing_extensions import Self
-=======
-# mypy: allow-untyped-defs
-from typing import Optional, Union
->>>>>>> 0ad2c5d7
 
 import torch
 from torch import Tensor
@@ -18,11 +13,7 @@
     probs_to_logits,
 )
 from torch.nn.functional import binary_cross_entropy_with_logits
-<<<<<<< HEAD
 from torch.types import _Number, _size, Number
-=======
-from torch.types import _Number, Number
->>>>>>> 0ad2c5d7
 
 
 __all__ = ["Geometric"]
@@ -53,15 +44,11 @@
         probs (Number, Tensor): the probability of sampling `1`. Must be in range (0, 1]
         logits (Number, Tensor): the log-odds of sampling `1`.
     """
-<<<<<<< HEAD
+
     arg_constraints: dict[str, Constraint] = {
         "probs": constraints.unit_interval,
         "logits": constraints.real,
     }
-=======
-
-    arg_constraints = {"probs": constraints.unit_interval, "logits": constraints.real}
->>>>>>> 0ad2c5d7
     support = constraints.nonnegative_integer
 
     def __init__(
