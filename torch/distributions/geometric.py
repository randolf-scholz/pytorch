# mypy: allow-untyped-defs
<<<<<<< HEAD
from numbers import Number
from typing import Optional, Union

=======
>>>>>>> bdf6dfa1
import torch
from torch import Tensor
from torch.distributions import constraints
from torch.distributions.distribution import Distribution
from torch.distributions.utils import (
    broadcast_all,
    lazy_property,
    logits_to_probs,
    probs_to_logits,
)
from torch.nn.functional import binary_cross_entropy_with_logits
from torch.types import _Number


__all__ = ["Geometric"]


class Geometric(Distribution):
    r"""
    Creates a Geometric distribution parameterized by :attr:`probs`,
    where :attr:`probs` is the probability of success of Bernoulli trials.

    .. math::

        P(X=k) = (1-p)^{k} p, k = 0, 1, ...

    .. note::
        :func:`torch.distributions.geometric.Geometric` :math:`(k+1)`-th trial is the first success
        hence draws samples in :math:`\{0, 1, \ldots\}`, whereas
        :func:`torch.Tensor.geometric_` `k`-th trial is the first success hence draws samples in :math:`\{1, 2, \ldots\}`.

    Example::

        >>> # xdoctest: +IGNORE_WANT("non-deterministic")
        >>> m = Geometric(torch.tensor([0.3]))
        >>> m.sample()  # underlying Bernoulli has 30% chance 1; 70% chance 0
        tensor([ 2.])

    Args:
        probs (Number, Tensor): the probability of sampling `1`. Must be in range (0, 1]
        logits (Number, Tensor): the log-odds of sampling `1`.
    """
    arg_constraints = {"probs": constraints.unit_interval, "logits": constraints.real}
    support = constraints.nonnegative_integer

    def __init__(
        self,
        probs: Optional[Union[Tensor, Number]] = None,
        logits: Optional[Union[Tensor, Number]] = None,
        validate_args: Optional[bool] = None,
    ) -> None:
        if (probs is None) == (logits is None):
            raise ValueError(
                "Either `probs` or `logits` must be specified, but not both."
            )
        if probs is not None:
            (self.probs,) = broadcast_all(probs)
        if logits is not None:  # Note: 'if is None' instead of 'else' to help mypy
            (self.logits,) = broadcast_all(logits)
        probs_or_logits = probs if probs is not None else logits
        if isinstance(probs_or_logits, _Number):
            batch_shape = torch.Size()
        else:
            assert probs_or_logits is not None
            batch_shape = probs_or_logits.size()
        super().__init__(batch_shape, validate_args=validate_args)
        if self._validate_args and probs is not None:
            # Add an extra check beyond unit_interval
            value = self.probs
            valid = value > 0
            if not valid.all():
                invalid_value = value.data[~valid]
                raise ValueError(
                    "Expected parameter probs "
                    f"({type(value).__name__} of shape {tuple(value.shape)}) "
                    f"of distribution {repr(self)} "
                    f"to be positive but found invalid values:\n{invalid_value}"
                )

    def expand(self, batch_shape, _instance=None):
        new = self._get_checked_instance(Geometric, _instance)
        batch_shape = torch.Size(batch_shape)
        if "probs" in self.__dict__:
            new.probs = self.probs.expand(batch_shape)
        if "logits" in self.__dict__:
            new.logits = self.logits.expand(batch_shape)
        super(Geometric, new).__init__(batch_shape, validate_args=False)
        new._validate_args = self._validate_args
        return new

    @property
    def mean(self) -> Tensor:
        return 1.0 / self.probs - 1.0

    @property
    def mode(self) -> Tensor:
        return torch.zeros_like(self.probs)

    @property
    def variance(self) -> Tensor:
        return (1.0 / self.probs - 1.0) / self.probs

    @lazy_property
    def logits(self) -> Tensor:
        return probs_to_logits(self.probs, is_binary=True)

    @lazy_property
    def probs(self) -> Tensor:
        return logits_to_probs(self.logits, is_binary=True)

    def sample(self, sample_shape=torch.Size()):
        shape = self._extended_shape(sample_shape)
        tiny = torch.finfo(self.probs.dtype).tiny
        with torch.no_grad():
            if torch._C._get_tracing_state():
                # [JIT WORKAROUND] lack of support for .uniform_()
                u = torch.rand(shape, dtype=self.probs.dtype, device=self.probs.device)
                u = u.clamp(min=tiny)
            else:
                u = self.probs.new(shape).uniform_(tiny, 1)
            return (u.log() / (-self.probs).log1p()).floor()

    def log_prob(self, value):
        if self._validate_args:
            self._validate_sample(value)
        value, probs = broadcast_all(value, self.probs)
        probs = probs.clone(memory_format=torch.contiguous_format)
        probs[(probs == 1) & (value == 0)] = 0
        return value * (-probs).log1p() + self.probs.log()

    def entropy(self):
        return (
            binary_cross_entropy_with_logits(self.logits, self.probs, reduction="none")
            / self.probs
        )<|MERGE_RESOLUTION|>--- conflicted
+++ resolved
@@ -1,10 +1,6 @@
 # mypy: allow-untyped-defs
-<<<<<<< HEAD
-from numbers import Number
 from typing import Optional, Union
 
-=======
->>>>>>> bdf6dfa1
 import torch
 from torch import Tensor
 from torch.distributions import constraints
@@ -16,7 +12,7 @@
     probs_to_logits,
 )
 from torch.nn.functional import binary_cross_entropy_with_logits
-from torch.types import _Number
+from torch.types import Number, _Number
 
 
 __all__ = ["Geometric"]
