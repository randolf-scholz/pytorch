<<<<<<< HEAD
from numbers import Number
=======
# mypy: allow-untyped-defs
>>>>>>> 39240792
from typing import Optional, Union
from typing_extensions import Self

import torch
from torch import Tensor
from torch.distributions import constraints
from torch.distributions.constraints import Constraint
from torch.distributions.distribution import Distribution
from torch.distributions.utils import (
    broadcast_all,
    lazy_property,
    logits_to_probs,
    probs_to_logits,
)
from torch.nn.functional import binary_cross_entropy_with_logits
<<<<<<< HEAD
from torch.types import _size
=======
from torch.types import _Number, Number
>>>>>>> 39240792


__all__ = ["Geometric"]


class Geometric(Distribution):
    r"""
    Creates a Geometric distribution parameterized by :attr:`probs`,
    where :attr:`probs` is the probability of success of Bernoulli trials.

    .. math::

        P(X=k) = (1-p)^{k} p, k = 0, 1, ...

    .. note::
        :func:`torch.distributions.geometric.Geometric` :math:`(k+1)`-th trial is the first success
        hence draws samples in :math:`\{0, 1, \ldots\}`, whereas
        :func:`torch.Tensor.geometric_` `k`-th trial is the first success hence draws samples in :math:`\{1, 2, \ldots\}`.

    Example::

        >>> # xdoctest: +IGNORE_WANT("non-deterministic")
        >>> m = Geometric(torch.tensor([0.3]))
        >>> m.sample()  # underlying Bernoulli has 30% chance 1; 70% chance 0
        tensor([ 2.])

    Args:
        probs (Number, Tensor): the probability of sampling `1`. Must be in range (0, 1]
        logits (Number, Tensor): the log-odds of sampling `1`.
    """
    arg_constraints: dict[str, Constraint] = {
        "probs": constraints.unit_interval,
        "logits": constraints.real,
    }
    support = constraints.nonnegative_integer

    def __init__(
        self,
        probs: Optional[Union[Tensor, Number]] = None,
        logits: Optional[Union[Tensor, Number]] = None,
        validate_args: Optional[bool] = None,
    ) -> None:
        if (probs is None) == (logits is None):
            raise ValueError(
                "Either `probs` or `logits` must be specified, but not both."
            )
        if probs is not None:
            (self.probs,) = broadcast_all(probs)
        if logits is not None:  # Note: 'if is None' instead of 'else' to help mypy
            (self.logits,) = broadcast_all(logits)
        probs_or_logits = probs if probs is not None else logits
        if isinstance(probs_or_logits, _Number):
            batch_shape = torch.Size()
        else:
            assert probs_or_logits is not None
            batch_shape = probs_or_logits.size()
        super().__init__(batch_shape, validate_args=validate_args)
        if self._validate_args and probs is not None:
            # Add an extra check beyond unit_interval
            value = self.probs
            valid = value > 0
            if not valid.all():
                invalid_value = value.data[~valid]
                raise ValueError(
                    "Expected parameter probs "
                    f"({type(value).__name__} of shape {tuple(value.shape)}) "
                    f"of distribution {repr(self)} "
                    f"to be positive but found invalid values:\n{invalid_value}"
                )

    def expand(self, batch_shape: _size, _instance: Optional[Self] = None) -> Self:
        new = self._get_checked_instance(Geometric, _instance)
        batch_shape = torch.Size(batch_shape)
        if "probs" in self.__dict__:
            new.probs = self.probs.expand(batch_shape)
        if "logits" in self.__dict__:
            new.logits = self.logits.expand(batch_shape)
        super(Geometric, new).__init__(batch_shape, validate_args=False)
        new._validate_args = self._validate_args
        return new

    @property
    def mean(self) -> Tensor:
        return 1.0 / self.probs - 1.0

    @property
    def mode(self) -> Tensor:
        return torch.zeros_like(self.probs)

    @property
    def variance(self) -> Tensor:
        return (1.0 / self.probs - 1.0) / self.probs

    @lazy_property
    def logits(self) -> Tensor:
        return probs_to_logits(self.probs, is_binary=True)

    @lazy_property
    def probs(self) -> Tensor:
        return logits_to_probs(self.logits, is_binary=True)

    def sample(self, sample_shape: _size = torch.Size()) -> Tensor:
        shape = self._extended_shape(sample_shape)
        tiny = torch.finfo(self.probs.dtype).tiny
        with torch.no_grad():
            if torch._C._get_tracing_state():
                # [JIT WORKAROUND] lack of support for .uniform_()
                u = torch.rand(shape, dtype=self.probs.dtype, device=self.probs.device)
                u = u.clamp(min=tiny)
            else:
                u = self.probs.new(shape).uniform_(tiny, 1)
            return (u.log() / (-self.probs).log1p()).floor()

    def log_prob(self, value: Tensor) -> Tensor:
        if self._validate_args:
            self._validate_sample(value)
        value, probs = broadcast_all(value, self.probs)
        probs = probs.clone(memory_format=torch.contiguous_format)
        probs[(probs == 1) & (value == 0)] = 0
        return value * (-probs).log1p() + self.probs.log()

    def entropy(self) -> Tensor:
        return (
            binary_cross_entropy_with_logits(self.logits, self.probs, reduction="none")
            / self.probs
        )<|MERGE_RESOLUTION|>--- conflicted
+++ resolved
@@ -1,8 +1,3 @@
-<<<<<<< HEAD
-from numbers import Number
-=======
-# mypy: allow-untyped-defs
->>>>>>> 39240792
 from typing import Optional, Union
 from typing_extensions import Self
 
@@ -18,11 +13,7 @@
     probs_to_logits,
 )
 from torch.nn.functional import binary_cross_entropy_with_logits
-<<<<<<< HEAD
-from torch.types import _size
-=======
-from torch.types import _Number, Number
->>>>>>> 39240792
+from torch.types import _Number, Number, _size
 
 
 __all__ = ["Geometric"]
