<<<<<<< HEAD
from numbers import Number, Real
=======
# mypy: allow-untyped-defs
>>>>>>> 39240792
from typing import Optional, Union
from typing_extensions import Self

import torch
from torch import Tensor
from torch.distributions import constraints
from torch.distributions.constraints import Constraint
from torch.distributions.dirichlet import Dirichlet
from torch.distributions.exp_family import ExponentialFamily
from torch.distributions.utils import broadcast_all
from torch.types import _Number, _size


__all__ = ["Beta"]


class Beta(ExponentialFamily):
    r"""
    Beta distribution parameterized by :attr:`concentration1` and :attr:`concentration0`.

    Example::

        >>> # xdoctest: +IGNORE_WANT("non-deterministic")
        >>> m = Beta(torch.tensor([0.5]), torch.tensor([0.5]))
        >>> m.sample()  # Beta distributed with concentration concentration1 and concentration0
        tensor([ 0.1046])

    Args:
        concentration1 (float or Tensor): 1st concentration parameter of the distribution
            (often referred to as alpha)
        concentration0 (float or Tensor): 2nd concentration parameter of the distribution
            (often referred to as beta)
    """
    arg_constraints: dict[str, Constraint] = {
        "concentration1": constraints.positive,
        "concentration0": constraints.positive,
    }
    support = constraints.unit_interval
    has_rsample: bool = True

    def __init__(
        self,
        concentration1: Union[Tensor, float],
        concentration0: Union[Tensor, float],
        validate_args: Optional[bool] = None,
    ) -> None:
        if isinstance(concentration1, _Number) and isinstance(concentration0, _Number):
            concentration1_concentration0 = torch.tensor(
                [float(concentration1), float(concentration0)]
            )
        else:
            concentration1, concentration0 = broadcast_all(
                concentration1, concentration0
            )
            concentration1_concentration0 = torch.stack(
                [concentration1, concentration0], -1  # type: ignore[list-item]
            )
        self._dirichlet = Dirichlet(
            concentration1_concentration0, validate_args=validate_args
        )
        super().__init__(self._dirichlet._batch_shape, validate_args=validate_args)

    def expand(self, batch_shape: _size, _instance: Optional[Self] = None) -> Self:
        new = self._get_checked_instance(Beta, _instance)
        batch_shape = torch.Size(batch_shape)
        new._dirichlet = self._dirichlet.expand(batch_shape)
        super(Beta, new).__init__(batch_shape, validate_args=False)
        new._validate_args = self._validate_args
        return new

    @property
    def mean(self) -> Tensor:
        return self.concentration1 / (self.concentration1 + self.concentration0)

    @property
    def mode(self) -> Tensor:
        return self._dirichlet.mode[..., 0]

    @property
    def variance(self) -> Tensor:
        total = self.concentration1 + self.concentration0
        return self.concentration1 * self.concentration0 / (total.pow(2) * (total + 1))

    def rsample(self, sample_shape: _size = ()) -> Tensor:
        return self._dirichlet.rsample(sample_shape).select(-1, 0)

    def log_prob(self, value: Tensor) -> Tensor:
        if self._validate_args:
            self._validate_sample(value)
        heads_tails = torch.stack([value, 1.0 - value], -1)
        return self._dirichlet.log_prob(heads_tails)

    def entropy(self) -> Tensor:
        return self._dirichlet.entropy()

    @property
    def concentration1(self) -> Tensor:
        result = self._dirichlet.concentration[..., 0]
        if isinstance(result, _Number):
            return torch.tensor([result])
        else:
            return result

    @property
    def concentration0(self) -> Tensor:
        result = self._dirichlet.concentration[..., 1]
        if isinstance(result, _Number):
            return torch.tensor([result])
        else:
            return result

    @property
    def _natural_params(self) -> tuple[Tensor, Tensor]:
        return (self.concentration1, self.concentration0)

    def _log_normalizer(self, x: Tensor, y: Tensor) -> Tensor:
        return torch.lgamma(x) + torch.lgamma(y) - torch.lgamma(x + y)<|MERGE_RESOLUTION|>--- conflicted
+++ resolved
@@ -1,8 +1,3 @@
-<<<<<<< HEAD
-from numbers import Number, Real
-=======
-# mypy: allow-untyped-defs
->>>>>>> 39240792
 from typing import Optional, Union
 from typing_extensions import Self
 
