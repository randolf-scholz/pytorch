--- conflicted
+++ resolved
@@ -1,10 +1,6 @@
 # mypy: allow-untyped-defs
 import math
-<<<<<<< HEAD
-from numbers import Number
 from typing import Optional, Union
-=======
->>>>>>> bdf6dfa1
 
 import torch
 from torch import Tensor
@@ -18,7 +14,7 @@
     probs_to_logits,
 )
 from torch.nn.functional import binary_cross_entropy_with_logits
-from torch.types import _Number, _size
+from torch.types import Number, _Number, _size
 
 
 __all__ = ["ContinuousBernoulli"]
