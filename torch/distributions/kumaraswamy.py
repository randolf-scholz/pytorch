--- conflicted
+++ resolved
@@ -1,10 +1,5 @@
-<<<<<<< HEAD
 from typing import Optional, Union
 from typing_extensions import Self
-=======
-# mypy: allow-untyped-defs
-from typing import Optional, Union
->>>>>>> 0ad2c5d7
 
 import torch
 from torch import nan, Tensor
@@ -46,12 +41,8 @@
         concentration0 (float or Tensor): 2nd concentration parameter of the distribution
             (often referred to as beta)
     """
-<<<<<<< HEAD
+
     arg_constraints: dict[str, Constraint] = {
-=======
-
-    arg_constraints = {
->>>>>>> 0ad2c5d7
         "concentration1": constraints.positive,
         "concentration0": constraints.positive,
     }
