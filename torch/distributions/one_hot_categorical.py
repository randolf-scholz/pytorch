<<<<<<< HEAD
from typing import Any, Optional
from typing_extensions import Self
=======
# mypy: allow-untyped-defs
from typing import Optional
>>>>>>> 0ad2c5d7

import torch
from torch import Tensor
from torch.distributions import constraints
from torch.distributions.categorical import Categorical
from torch.distributions.constraints import Constraint
from torch.distributions.distribution import Distribution
from torch.types import _size


__all__ = ["OneHotCategorical", "OneHotCategoricalStraightThrough"]


class OneHotCategorical(Distribution):
    r"""
    Creates a one-hot categorical distribution parameterized by :attr:`probs` or
    :attr:`logits`.

    Samples are one-hot coded vectors of size ``probs.size(-1)``.

    .. note:: The `probs` argument must be non-negative, finite and have a non-zero sum,
              and it will be normalized to sum to 1 along the last dimension. :attr:`probs`
              will return this normalized value.
              The `logits` argument will be interpreted as unnormalized log probabilities
              and can therefore be any real number. It will likewise be normalized so that
              the resulting probabilities sum to 1 along the last dimension. :attr:`logits`
              will return this normalized value.

    See also: :func:`torch.distributions.Categorical` for specifications of
    :attr:`probs` and :attr:`logits`.

    Example::

        >>> # xdoctest: +IGNORE_WANT("non-deterministic")
        >>> m = OneHotCategorical(torch.tensor([ 0.25, 0.25, 0.25, 0.25 ]))
        >>> m.sample()  # equal probability of 0, 1, 2, 3
        tensor([ 0.,  0.,  0.,  1.])

    Args:
        probs (Tensor): event probabilities
        logits (Tensor): event log probabilities (unnormalized)
    """
<<<<<<< HEAD
    arg_constraints: dict[str, Constraint] = {
        "probs": constraints.simplex,
        "logits": constraints.real_vector,
    }
    support = constraints.one_hot
    has_enumerate_support: bool = True
=======

    arg_constraints = {"probs": constraints.simplex, "logits": constraints.real_vector}
    support = constraints.one_hot
    has_enumerate_support = True
>>>>>>> 0ad2c5d7

    def __init__(
        self,
        probs: Optional[Tensor] = None,
        logits: Optional[Tensor] = None,
        validate_args: Optional[bool] = None,
    ) -> None:
        self._categorical = Categorical(probs, logits)
        batch_shape = self._categorical.batch_shape
        event_shape = self._categorical.param_shape[-1:]
        super().__init__(batch_shape, event_shape, validate_args=validate_args)

    def expand(self, batch_shape: _size, _instance: Optional[Self] = None) -> Self:
        new = self._get_checked_instance(OneHotCategorical, _instance)
        batch_shape = torch.Size(batch_shape)
        new._categorical = self._categorical.expand(batch_shape)
        super(OneHotCategorical, new).__init__(
            batch_shape, self.event_shape, validate_args=False
        )
        new._validate_args = self._validate_args
        return new

    def _new(self, *args: Any, **kwargs: Any) -> Tensor:
        return self._categorical._new(*args, **kwargs)

    @property
    def _param(self) -> Tensor:
        return self._categorical._param

    @property
    def probs(self) -> Tensor:
        return self._categorical.probs

    @property
    def logits(self) -> Tensor:
        return self._categorical.logits

    @property
    def mean(self) -> Tensor:
        return self._categorical.probs

    @property
    def mode(self) -> Tensor:
        probs = self._categorical.probs
        mode = probs.argmax(dim=-1)
        return torch.nn.functional.one_hot(mode, num_classes=probs.shape[-1]).to(probs)

    @property
    def variance(self) -> Tensor:
        return self._categorical.probs * (1 - self._categorical.probs)

    @property
    def param_shape(self) -> torch.Size:
        return self._categorical.param_shape

    def sample(self, sample_shape: _size = torch.Size()) -> Tensor:
        sample_shape = torch.Size(sample_shape)
        probs = self._categorical.probs
        num_events = self._categorical._num_events
        indices = self._categorical.sample(sample_shape)
        return torch.nn.functional.one_hot(indices, num_events).to(probs)

    def log_prob(self, value: Tensor) -> Tensor:
        if self._validate_args:
            self._validate_sample(value)
        indices = value.max(-1)[1]
        return self._categorical.log_prob(indices)

    def entropy(self) -> Tensor:
        return self._categorical.entropy()

    def enumerate_support(self, expand: bool = True) -> Tensor:
        n = self.event_shape[0]
        values = torch.eye(n, dtype=self._param.dtype, device=self._param.device)
        values = values.view((n,) + (1,) * len(self.batch_shape) + (n,))
        if expand:
            values = values.expand((n,) + self.batch_shape + (n,))
        return values


class OneHotCategoricalStraightThrough(OneHotCategorical):
    r"""
    Creates a reparameterizable :class:`OneHotCategorical` distribution based on the straight-
    through gradient estimator from [1].

    [1] Estimating or Propagating Gradients Through Stochastic Neurons for Conditional Computation
    (Bengio et al., 2013)
    """
<<<<<<< HEAD
    has_rsample: bool = True
=======

    has_rsample = True
>>>>>>> 0ad2c5d7

    def rsample(self, sample_shape: _size = torch.Size()) -> Tensor:
        samples = self.sample(sample_shape)
        probs = self._categorical.probs  # cached via @lazy_property
        return samples + (probs - probs.detach())<|MERGE_RESOLUTION|>--- conflicted
+++ resolved
@@ -1,10 +1,5 @@
-<<<<<<< HEAD
 from typing import Any, Optional
 from typing_extensions import Self
-=======
-# mypy: allow-untyped-defs
-from typing import Optional
->>>>>>> 0ad2c5d7
 
 import torch
 from torch import Tensor
@@ -47,19 +42,13 @@
         probs (Tensor): event probabilities
         logits (Tensor): event log probabilities (unnormalized)
     """
-<<<<<<< HEAD
+
     arg_constraints: dict[str, Constraint] = {
         "probs": constraints.simplex,
         "logits": constraints.real_vector,
     }
     support = constraints.one_hot
     has_enumerate_support: bool = True
-=======
-
-    arg_constraints = {"probs": constraints.simplex, "logits": constraints.real_vector}
-    support = constraints.one_hot
-    has_enumerate_support = True
->>>>>>> 0ad2c5d7
 
     def __init__(
         self,
@@ -148,12 +137,8 @@
     [1] Estimating or Propagating Gradients Through Stochastic Neurons for Conditional Computation
     (Bengio et al., 2013)
     """
-<<<<<<< HEAD
+
     has_rsample: bool = True
-=======
-
-    has_rsample = True
->>>>>>> 0ad2c5d7
 
     def rsample(self, sample_shape: _size = torch.Size()) -> Tensor:
         samples = self.sample(sample_shape)
