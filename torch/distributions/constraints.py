--- conflicted
+++ resolved
@@ -1,11 +1,3 @@
-<<<<<<< HEAD
-=======
-# mypy: allow-untyped-defs
-
-from typing import Any, Callable, Optional
-
-
->>>>>>> 39240792
 r"""
 The following constraints are implemented:
 
@@ -38,6 +30,7 @@
 - ``constraints.symmetric``
 - ``constraints.unit_interval``
 """
+
 from collections.abc import Sequence
 from typing import Callable, Generic, Optional, TypeVar
 from typing_extensions import TypeAlias, TypeIs
@@ -217,12 +210,11 @@
     """
 
     def __init__(
-        self,
-<<<<<<< HEAD
-        fn: Optional[Callable[[T], R]] = None,
-        *,
-        is_discrete: bool = NotImplemented,
-        event_dim: int = NotImplemented,
+            self,
+            fn: Optional[Callable[[T], R]] = None,
+            *,
+            is_discrete: bool = NotImplemented,
+            event_dim: int = NotImplemented,
     ) -> None:
         property.__init__(self, fn)
         _Dependent.__init__(self, is_discrete=is_discrete, event_dim=event_dim)
@@ -232,18 +224,6 @@
 
     # polymorphic decorator
     def __call__(self, fn: Callable[[_T2], _R2]) -> "_DependentProperty[_T2, _R2]":  # type: ignore[override]
-=======
-        fn: Optional[Callable[..., Any]] = None,
-        *,
-        is_discrete: Optional[bool] = NotImplemented,
-        event_dim: Optional[int] = NotImplemented,
-    ) -> None:
-        super().__init__(fn)
-        self._is_discrete = is_discrete
-        self._event_dim = event_dim
-
-    def __call__(self, fn: Callable[..., Any]) -> "_DependentProperty":  # type: ignore[override]
->>>>>>> 39240792
         """
         Support for syntax to customize static attributes::
 
