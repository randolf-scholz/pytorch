<<<<<<< HEAD
from numbers import Number
=======
# mypy: allow-untyped-defs
>>>>>>> 39240792
from typing import Optional, Union
from typing_extensions import Self

import torch
from torch import Tensor
from torch.distributions import constraints
from torch.distributions.constraints import Constraint
from torch.distributions.exp_family import ExponentialFamily
from torch.distributions.utils import broadcast_all
<<<<<<< HEAD
from torch.types import _size
=======
from torch.types import _Number, Number
>>>>>>> 39240792


__all__ = ["Poisson"]


class Poisson(ExponentialFamily):
    r"""
    Creates a Poisson distribution parameterized by :attr:`rate`, the rate parameter.

    Samples are nonnegative integers, with a pmf given by

    .. math::
      \mathrm{rate}^k \frac{e^{-\mathrm{rate}}}{k!}

    Example::

        >>> # xdoctest: +SKIP("poisson_cpu not implemented for 'Long'")
        >>> m = Poisson(torch.tensor([4]))
        >>> m.sample()
        tensor([ 3.])

    Args:
        rate (Number, Tensor): the rate parameter
    """
    arg_constraints: dict[str, Constraint] = {"rate": constraints.nonnegative}
    support = constraints.nonnegative_integer

    @property
    def mean(self) -> Tensor:
        return self.rate

    @property
    def mode(self) -> Tensor:
        return self.rate.floor()

    @property
    def variance(self) -> Tensor:
        return self.rate

    def __init__(
        self,
        rate: Union[Tensor, Number],
        validate_args: Optional[bool] = None,
    ) -> None:
        (self.rate,) = broadcast_all(rate)
        if isinstance(rate, _Number):
            batch_shape = torch.Size()
        else:
            batch_shape = self.rate.size()
        super().__init__(batch_shape, validate_args=validate_args)

    def expand(self, batch_shape: _size, _instance: Optional[Self] = None) -> Self:
        new = self._get_checked_instance(Poisson, _instance)
        batch_shape = torch.Size(batch_shape)
        new.rate = self.rate.expand(batch_shape)
        super(Poisson, new).__init__(batch_shape, validate_args=False)
        new._validate_args = self._validate_args
        return new

    def sample(self, sample_shape: _size = torch.Size()) -> Tensor:
        shape = self._extended_shape(sample_shape)
        with torch.no_grad():
            return torch.poisson(self.rate.expand(shape))

    def log_prob(self, value: Tensor) -> Tensor:
        if self._validate_args:
            self._validate_sample(value)
        rate, value = broadcast_all(self.rate, value)
        return value.xlogy(rate) - rate - (value + 1).lgamma()

    @property
    def _natural_params(self) -> tuple[Tensor]:
        return (torch.log(self.rate),)

    def _log_normalizer(self, x: Tensor) -> Tensor:
        return torch.exp(x)<|MERGE_RESOLUTION|>--- conflicted
+++ resolved
@@ -1,8 +1,3 @@
-<<<<<<< HEAD
-from numbers import Number
-=======
-# mypy: allow-untyped-defs
->>>>>>> 39240792
 from typing import Optional, Union
 from typing_extensions import Self
 
@@ -12,11 +7,7 @@
 from torch.distributions.constraints import Constraint
 from torch.distributions.exp_family import ExponentialFamily
 from torch.distributions.utils import broadcast_all
-<<<<<<< HEAD
-from torch.types import _size
-=======
-from torch.types import _Number, Number
->>>>>>> 39240792
+from torch.types import _Number, Number, _size
 
 
 __all__ = ["Poisson"]
