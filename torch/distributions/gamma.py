<<<<<<< HEAD
from typing import Optional, Union
from typing_extensions import Self
=======
# mypy: allow-untyped-defs
from typing import Optional, Union
>>>>>>> 0ad2c5d7

import torch
from torch import Tensor
from torch.distributions import constraints
from torch.distributions.constraints import Constraint
from torch.distributions.exp_family import ExponentialFamily
from torch.distributions.utils import broadcast_all
from torch.types import _Number, _size


__all__ = ["Gamma"]


def _standard_gamma(concentration: Tensor) -> Tensor:
    return torch._standard_gamma(concentration)


class Gamma(ExponentialFamily):
    r"""
    Creates a Gamma distribution parameterized by shape :attr:`concentration` and :attr:`rate`.

    Example::

        >>> # xdoctest: +IGNORE_WANT("non-deterministic")
        >>> m = Gamma(torch.tensor([1.0]), torch.tensor([1.0]))
        >>> m.sample()  # Gamma distributed with concentration=1 and rate=1
        tensor([ 0.1046])

    Args:
        concentration (float or Tensor): shape parameter of the distribution
            (often referred to as alpha)
        rate (float or Tensor): rate parameter of the distribution
            (often referred to as beta), rate = 1 / scale
    """
<<<<<<< HEAD
    arg_constraints: dict[str, Constraint] = {
=======

    arg_constraints = {
>>>>>>> 0ad2c5d7
        "concentration": constraints.positive,
        "rate": constraints.positive,
    }
    support = constraints.nonnegative
    has_rsample: bool = True
    _mean_carrier_measure: float = 0

    @property
    def mean(self) -> Tensor:
        return self.concentration / self.rate

    @property
    def mode(self) -> Tensor:
        return ((self.concentration - 1) / self.rate).clamp(min=0)

    @property
    def variance(self) -> Tensor:
        return self.concentration / self.rate.pow(2)

    def __init__(
        self,
        concentration: Union[Tensor, float],
        rate: Union[Tensor, float],
        validate_args: Optional[bool] = None,
    ) -> None:
        self.concentration, self.rate = broadcast_all(concentration, rate)
        if isinstance(concentration, _Number) and isinstance(rate, _Number):
            batch_shape = torch.Size()
        else:
            batch_shape = self.concentration.size()
        super().__init__(batch_shape, validate_args=validate_args)

    def expand(self, batch_shape: _size, _instance: Optional[Self] = None) -> Self:
        new = self._get_checked_instance(Gamma, _instance)
        batch_shape = torch.Size(batch_shape)
        new.concentration = self.concentration.expand(batch_shape)
        new.rate = self.rate.expand(batch_shape)
        super(Gamma, new).__init__(batch_shape, validate_args=False)
        new._validate_args = self._validate_args
        return new

    def rsample(self, sample_shape: _size = torch.Size()) -> Tensor:
        shape = self._extended_shape(sample_shape)
        value = _standard_gamma(self.concentration.expand(shape)) / self.rate.expand(
            shape
        )
        value.detach().clamp_(
            min=torch.finfo(value.dtype).tiny
        )  # do not record in autograd graph
        return value

    def log_prob(self, value: Tensor) -> Tensor:
        value = torch.as_tensor(value, dtype=self.rate.dtype, device=self.rate.device)
        if self._validate_args:
            self._validate_sample(value)
        return (
            torch.xlogy(self.concentration, self.rate)
            + torch.xlogy(self.concentration - 1, value)
            - self.rate * value
            - torch.lgamma(self.concentration)
        )

    def entropy(self) -> Tensor:
        return (
            self.concentration
            - torch.log(self.rate)
            + torch.lgamma(self.concentration)
            + (1.0 - self.concentration) * torch.digamma(self.concentration)
        )

    @property
    def _natural_params(self) -> tuple[Tensor, Tensor]:
        return (self.concentration - 1, -self.rate)

    def _log_normalizer(self, x: Tensor, y: Tensor) -> Tensor:
        return torch.lgamma(x + 1) + (x + 1) * torch.log(-y.reciprocal())

    def cdf(self, value: Tensor) -> Tensor:
        if self._validate_args:
            self._validate_sample(value)
        return torch.special.gammainc(self.concentration, self.rate * value)<|MERGE_RESOLUTION|>--- conflicted
+++ resolved
@@ -1,10 +1,5 @@
-<<<<<<< HEAD
 from typing import Optional, Union
 from typing_extensions import Self
-=======
-# mypy: allow-untyped-defs
-from typing import Optional, Union
->>>>>>> 0ad2c5d7
 
 import torch
 from torch import Tensor
@@ -39,12 +34,8 @@
         rate (float or Tensor): rate parameter of the distribution
             (often referred to as beta), rate = 1 / scale
     """
-<<<<<<< HEAD
+
     arg_constraints: dict[str, Constraint] = {
-=======
-
-    arg_constraints = {
->>>>>>> 0ad2c5d7
         "concentration": constraints.positive,
         "rate": constraints.positive,
     }
