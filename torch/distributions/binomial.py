--- conflicted
+++ resolved
@@ -1,10 +1,5 @@
-<<<<<<< HEAD
 from typing import Any, Optional, Union
 from typing_extensions import Self
-=======
-# mypy: allow-untyped-defs
-from typing import Optional, Union
->>>>>>> 0ad2c5d7
 
 import torch
 from torch import Tensor
@@ -51,21 +46,13 @@
         probs (Tensor): Event probabilities
         logits (Tensor): Event log-odds
     """
-<<<<<<< HEAD
+
     arg_constraints: dict[str, Constraint] = {
-=======
-
-    arg_constraints = {
->>>>>>> 0ad2c5d7
         "total_count": constraints.nonnegative_integer,
         "probs": constraints.unit_interval,
         "logits": constraints.real,
     }
-<<<<<<< HEAD
     has_enumerate_support: bool = True
-=======
-    has_enumerate_support = True
->>>>>>> 0ad2c5d7
 
     def __init__(
         self,
