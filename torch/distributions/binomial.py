<<<<<<< HEAD
from typing import Any, Optional
from typing_extensions import Self
=======
# mypy: allow-untyped-defs
from typing import Optional, Union
>>>>>>> 39240792

import torch
from torch import Tensor
from torch.distributions import constraints
from torch.distributions.constraints import Constraint
from torch.distributions.distribution import Distribution
from torch.distributions.utils import (
    broadcast_all,
    lazy_property,
    logits_to_probs,
    probs_to_logits,
)
from torch.types import _size


__all__ = ["Binomial"]


def _clamp_by_zero(x: Tensor) -> Tensor:
    # works like clamp(x, min=0) but has grad at 0 is 0.5
    return (x.clamp(min=0) + x - x.clamp(max=0)) / 2


class Binomial(Distribution):
    r"""
    Creates a Binomial distribution parameterized by :attr:`total_count` and
    either :attr:`probs` or :attr:`logits` (but not both). :attr:`total_count` must be
    broadcastable with :attr:`probs`/:attr:`logits`.

    Example::

        >>> # xdoctest: +IGNORE_WANT("non-deterministic")
        >>> m = Binomial(100, torch.tensor([0 , .2, .8, 1]))
        >>> x = m.sample()
        tensor([   0.,   22.,   71.,  100.])

        >>> m = Binomial(torch.tensor([[5.], [10.]]), torch.tensor([0.5, 0.8]))
        >>> x = m.sample()
        tensor([[ 4.,  5.],
                [ 7.,  6.]])

    Args:
        total_count (int or Tensor): number of Bernoulli trials
        probs (Tensor): Event probabilities
        logits (Tensor): Event log-odds
    """
    arg_constraints: dict[str, Constraint] = {
        "total_count": constraints.nonnegative_integer,
        "probs": constraints.unit_interval,
        "logits": constraints.real,
    }
    has_enumerate_support: bool = True

    def __init__(
        self,
        total_count: Union[Tensor, int] = 1,
        probs: Optional[Tensor] = None,
        logits: Optional[Tensor] = None,
        validate_args: Optional[bool] = None,
    ) -> None:
        if (probs is None) == (logits is None):
            raise ValueError(
                "Either `probs` or `logits` must be specified, but not both."
            )
        if probs is not None:
            (
                self.total_count,
                self.probs,
            ) = broadcast_all(total_count, probs)
            self.total_count = self.total_count.type_as(self.probs)
        else:
            (
                self.total_count,
                self.logits,
            ) = broadcast_all(total_count, logits)
            self.total_count = self.total_count.type_as(self.logits)

        self._param = self.probs if probs is not None else self.logits
        batch_shape = self._param.size()
        super().__init__(batch_shape, validate_args=validate_args)

    def expand(self, batch_shape: _size, _instance: Optional[Self] = None) -> Self:
        new = self._get_checked_instance(Binomial, _instance)
        batch_shape = torch.Size(batch_shape)
        new.total_count = self.total_count.expand(batch_shape)
        if "probs" in self.__dict__:
            new.probs = self.probs.expand(batch_shape)
            new._param = new.probs
        if "logits" in self.__dict__:
            new.logits = self.logits.expand(batch_shape)
            new._param = new.logits
        super(Binomial, new).__init__(batch_shape, validate_args=False)
        new._validate_args = self._validate_args
        return new

    def _new(self, *args: Any, **kwargs: Any) -> Tensor:
        return self._param.new(*args, **kwargs)

    @constraints.dependent_property(is_discrete=True, event_dim=0)
    def support(self) -> Constraint:
        return constraints.integer_interval(0, self.total_count)

    @property
    def mean(self) -> Tensor:
        return self.total_count * self.probs

    @property
    def mode(self) -> Tensor:
        return ((self.total_count + 1) * self.probs).floor().clamp(max=self.total_count)

    @property
    def variance(self) -> Tensor:
        return self.total_count * self.probs * (1 - self.probs)

    @lazy_property
    def logits(self) -> Tensor:
        return probs_to_logits(self.probs, is_binary=True)

    @lazy_property
    def probs(self) -> Tensor:
        return logits_to_probs(self.logits, is_binary=True)

    @property
    def param_shape(self) -> torch.Size:
        return self._param.size()

    def sample(self, sample_shape: _size = torch.Size()) -> Tensor:
        shape = self._extended_shape(sample_shape)
        with torch.no_grad():
            return torch.binomial(
                self.total_count.expand(shape), self.probs.expand(shape)
            )

    def log_prob(self, value: Tensor) -> Tensor:
        if self._validate_args:
            self._validate_sample(value)
        log_factorial_n = torch.lgamma(self.total_count + 1)
        log_factorial_k = torch.lgamma(value + 1)
        log_factorial_nmk = torch.lgamma(self.total_count - value + 1)
        # k * log(p) + (n - k) * log(1 - p) = k * (log(p) - log(1 - p)) + n * log(1 - p)
        #     (case logit < 0)              = k * logit - n * log1p(e^logit)
        #     (case logit > 0)              = k * logit - n * (log(p) - log(1 - p)) + n * log(p)
        #                                   = k * logit - n * logit - n * log1p(e^-logit)
        #     (merge two cases)             = k * logit - n * max(logit, 0) - n * log1p(e^-|logit|)
        normalize_term = (
            self.total_count * _clamp_by_zero(self.logits)
            + self.total_count * torch.log1p(torch.exp(-torch.abs(self.logits)))
            - log_factorial_n
        )
        return (
            value * self.logits - log_factorial_k - log_factorial_nmk - normalize_term
        )

    def entropy(self) -> Tensor:
        total_count = int(self.total_count.max())
        if not self.total_count.min() == total_count:
            raise NotImplementedError(
                "Inhomogeneous total count not supported by `entropy`."
            )

        log_prob = self.log_prob(self.enumerate_support(False))
        return -(torch.exp(log_prob) * log_prob).sum(0)

    def enumerate_support(self, expand: bool = True) -> Tensor:
        total_count = int(self.total_count.max())
        if not self.total_count.min() == total_count:
            raise NotImplementedError(
                "Inhomogeneous total count not supported by `enumerate_support`."
            )
        values = torch.arange(
            1 + total_count, dtype=self._param.dtype, device=self._param.device
        )
        values = values.view((-1,) + (1,) * len(self._batch_shape))
        if expand:
            values = values.expand((-1,) + self._batch_shape)
        return values<|MERGE_RESOLUTION|>--- conflicted
+++ resolved
@@ -1,10 +1,5 @@
-<<<<<<< HEAD
 from typing import Any, Optional
 from typing_extensions import Self
-=======
-# mypy: allow-untyped-defs
-from typing import Optional, Union
->>>>>>> 39240792
 
 import torch
 from torch import Tensor
