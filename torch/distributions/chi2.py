--- conflicted
+++ resolved
@@ -1,10 +1,5 @@
-<<<<<<< HEAD
 from typing import Optional, Union
 from typing_extensions import Self
-=======
-# mypy: allow-untyped-defs
-from typing import Optional, Union
->>>>>>> 0ad2c5d7
 
 from torch import Tensor
 from torch.distributions import constraints
@@ -31,12 +26,8 @@
     Args:
         df (float or Tensor): shape parameter of the distribution
     """
-<<<<<<< HEAD
+
     arg_constraints: dict[str, Constraint] = {"df": constraints.positive}
-=======
-
-    arg_constraints = {"df": constraints.positive}
->>>>>>> 0ad2c5d7
 
     def __init__(
         self,
