<<<<<<< HEAD
from typing import Optional
from typing_extensions import Self
=======
# mypy: allow-untyped-defs
from typing import Generic, Optional, TypeVar
>>>>>>> 92f07f69

import torch
from torch import Size, Tensor
from torch.distributions import constraints
from torch.distributions.constraints import Constraint
from torch.distributions.distribution import Distribution
from torch.distributions.utils import _sum_rightmost
from torch.types import _size


__all__ = ["Independent"]


D = TypeVar("D", bound=Distribution)


class Independent(Distribution, Generic[D]):
    r"""
    Reinterprets some of the batch dims of a distribution as event dims.

    This is mainly useful for changing the shape of the result of
    :meth:`log_prob`. For example to create a diagonal Normal distribution with
    the same shape as a Multivariate Normal distribution (so they are
    interchangeable), you can::

        >>> from torch.distributions.multivariate_normal import MultivariateNormal
        >>> from torch.distributions.normal import Normal
        >>> loc = torch.zeros(3)
        >>> scale = torch.ones(3)
        >>> mvn = MultivariateNormal(loc, scale_tril=torch.diag(scale))
        >>> [mvn.batch_shape, mvn.event_shape]
        [torch.Size([]), torch.Size([3])]
        >>> normal = Normal(loc, scale)
        >>> [normal.batch_shape, normal.event_shape]
        [torch.Size([3]), torch.Size([])]
        >>> diagn = Independent(normal, 1)
        >>> [diagn.batch_shape, diagn.event_shape]
        [torch.Size([]), torch.Size([3])]

    Args:
        base_distribution (torch.distributions.distribution.Distribution): a
            base distribution
        reinterpreted_batch_ndims (int): the number of batch dims to
            reinterpret as event dims
    """
<<<<<<< HEAD
    arg_constraints: dict[str, Constraint] = {}
=======
    arg_constraints: dict[str, constraints.Constraint] = {}
    base_dist: D
>>>>>>> 92f07f69

    def __init__(
        self,
        base_distribution: D,
        reinterpreted_batch_ndims: int,
        validate_args: Optional[bool] = None,
    ) -> None:
        if reinterpreted_batch_ndims > len(base_distribution.batch_shape):
            raise ValueError(
                "Expected reinterpreted_batch_ndims <= len(base_distribution.batch_shape), "
                f"actual {reinterpreted_batch_ndims} vs {len(base_distribution.batch_shape)}"
            )
        shape: Size = base_distribution.batch_shape + base_distribution.event_shape  # type: ignore[assignment]
        event_dim: int = reinterpreted_batch_ndims + len(base_distribution.event_shape)
        batch_shape = shape[: len(shape) - event_dim]
        event_shape = shape[len(shape) - event_dim :]
        self.base_dist = base_distribution
        self.reinterpreted_batch_ndims = reinterpreted_batch_ndims
        super().__init__(batch_shape, event_shape, validate_args=validate_args)

    def expand(self, batch_shape: _size, _instance: Optional[Self] = None) -> Self:
        new = self._get_checked_instance(Independent, _instance)
        batch_shape = torch.Size(batch_shape)
        new.base_dist = self.base_dist.expand(
            batch_shape + self.event_shape[: self.reinterpreted_batch_ndims]
        )
        new.reinterpreted_batch_ndims = self.reinterpreted_batch_ndims
        super(Independent, new).__init__(
            batch_shape, self.event_shape, validate_args=False
        )
        new._validate_args = self._validate_args
        return new

    @property
    def has_rsample(self) -> bool:  # type: ignore[override]
        return self.base_dist.has_rsample

    @property
    def has_enumerate_support(self) -> bool:  # type: ignore[override]
        if self.reinterpreted_batch_ndims > 0:
            return False
        return self.base_dist.has_enumerate_support

    @constraints.dependent_property
    def support(self) -> Optional[Constraint]:
        result = self.base_dist.support
        if self.reinterpreted_batch_ndims and result is not None:
            result = constraints.independent(result, self.reinterpreted_batch_ndims)
        return result

    @property
    def mean(self) -> Tensor:
        return self.base_dist.mean

    @property
    def mode(self) -> Tensor:
        return self.base_dist.mode

    @property
    def variance(self) -> Tensor:
        return self.base_dist.variance

    def sample(self, sample_shape: _size = torch.Size()) -> Tensor:
        return self.base_dist.sample(sample_shape)

    def rsample(self, sample_shape: _size = torch.Size()) -> Tensor:
        return self.base_dist.rsample(sample_shape)

    def log_prob(self, value: Tensor) -> Tensor:
        log_prob = self.base_dist.log_prob(value)
        return _sum_rightmost(log_prob, self.reinterpreted_batch_ndims)

    def entropy(self) -> Tensor:
        entropy = self.base_dist.entropy()
        return _sum_rightmost(entropy, self.reinterpreted_batch_ndims)

    def enumerate_support(self, expand: bool = True) -> Tensor:
        if self.reinterpreted_batch_ndims > 0:
            raise NotImplementedError(
                "Enumeration over cartesian product is not implemented"
            )
        return self.base_dist.enumerate_support(expand=expand)

    def __repr__(self) -> str:
        return (
            self.__class__.__name__
            + f"({self.base_dist}, {self.reinterpreted_batch_ndims})"
        )<|MERGE_RESOLUTION|>--- conflicted
+++ resolved
@@ -1,10 +1,5 @@
-<<<<<<< HEAD
-from typing import Optional
+from typing import Generic, Optional
 from typing_extensions import Self
-=======
-# mypy: allow-untyped-defs
-from typing import Generic, Optional, TypeVar
->>>>>>> 92f07f69
 
 import torch
 from torch import Size, Tensor
@@ -50,12 +45,8 @@
         reinterpreted_batch_ndims (int): the number of batch dims to
             reinterpret as event dims
     """
-<<<<<<< HEAD
     arg_constraints: dict[str, Constraint] = {}
-=======
-    arg_constraints: dict[str, constraints.Constraint] = {}
     base_dist: D
->>>>>>> 92f07f69
 
     def __init__(
         self,
