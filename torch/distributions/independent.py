<<<<<<< HEAD
from typing import Generic, Optional, TypeVar
from typing_extensions import Self
=======
# mypy: allow-untyped-defs
from typing import Generic, Optional, TypeVar
>>>>>>> 0ad2c5d7

import torch
from torch import Size, Tensor
from torch.distributions import constraints
from torch.distributions.constraints import Constraint
from torch.distributions.distribution import Distribution
from torch.distributions.utils import _sum_rightmost
from torch.types import _size


__all__ = ["Independent"]


D = TypeVar("D", bound=Distribution)


class Independent(Distribution, Generic[D]):
    r"""
    Reinterprets some of the batch dims of a distribution as event dims.

    This is mainly useful for changing the shape of the result of
    :meth:`log_prob`. For example to create a diagonal Normal distribution with
    the same shape as a Multivariate Normal distribution (so they are
    interchangeable), you can::

        >>> from torch.distributions.multivariate_normal import MultivariateNormal
        >>> from torch.distributions.normal import Normal
        >>> loc = torch.zeros(3)
        >>> scale = torch.ones(3)
        >>> mvn = MultivariateNormal(loc, scale_tril=torch.diag(scale))
        >>> [mvn.batch_shape, mvn.event_shape]
        [torch.Size([]), torch.Size([3])]
        >>> normal = Normal(loc, scale)
        >>> [normal.batch_shape, normal.event_shape]
        [torch.Size([3]), torch.Size([])]
        >>> diagn = Independent(normal, 1)
        >>> [diagn.batch_shape, diagn.event_shape]
        [torch.Size([]), torch.Size([3])]

    Args:
        base_distribution (torch.distributions.distribution.Distribution): a
            base distribution
        reinterpreted_batch_ndims (int): the number of batch dims to
            reinterpret as event dims
    """
<<<<<<< HEAD
    arg_constraints: dict[str, Constraint] = {}
=======

    arg_constraints: dict[str, constraints.Constraint] = {}
>>>>>>> 0ad2c5d7
    base_dist: D

    def __init__(
        self,
        base_distribution: D,
        reinterpreted_batch_ndims: int,
        validate_args: Optional[bool] = None,
    ) -> None:
        if reinterpreted_batch_ndims > len(base_distribution.batch_shape):
            raise ValueError(
                "Expected reinterpreted_batch_ndims <= len(base_distribution.batch_shape), "
                f"actual {reinterpreted_batch_ndims} vs {len(base_distribution.batch_shape)}"
            )
        shape: Size = base_distribution.batch_shape + base_distribution.event_shape
        event_dim: int = reinterpreted_batch_ndims + len(base_distribution.event_shape)
        batch_shape = shape[: len(shape) - event_dim]
        event_shape = shape[len(shape) - event_dim :]
        self.base_dist = base_distribution
        self.reinterpreted_batch_ndims = reinterpreted_batch_ndims
        super().__init__(batch_shape, event_shape, validate_args=validate_args)

    def expand(self, batch_shape: _size, _instance: Optional[Self] = None) -> Self:
        new = self._get_checked_instance(Independent, _instance)
        batch_shape = torch.Size(batch_shape)
        new.base_dist = self.base_dist.expand(
            batch_shape + self.event_shape[: self.reinterpreted_batch_ndims]
        )
        new.reinterpreted_batch_ndims = self.reinterpreted_batch_ndims
        super(Independent, new).__init__(
            batch_shape, self.event_shape, validate_args=False
        )
        new._validate_args = self._validate_args
        return new

    @property
    def has_rsample(self) -> bool:  # type: ignore[override]
        return self.base_dist.has_rsample

    @property
    def has_enumerate_support(self) -> bool:  # type: ignore[override]
        if self.reinterpreted_batch_ndims > 0:
            return False
        return self.base_dist.has_enumerate_support

    @constraints.dependent_property
    def support(self) -> Optional[Constraint]:
        result = self.base_dist.support
        if self.reinterpreted_batch_ndims and result is not None:
            result = constraints.independent(result, self.reinterpreted_batch_ndims)
        return result

    @property
    def mean(self) -> Tensor:
        return self.base_dist.mean

    @property
    def mode(self) -> Tensor:
        return self.base_dist.mode

    @property
    def variance(self) -> Tensor:
        return self.base_dist.variance

    def sample(self, sample_shape: _size = torch.Size()) -> Tensor:
        return self.base_dist.sample(sample_shape)

    def rsample(self, sample_shape: _size = torch.Size()) -> Tensor:
        return self.base_dist.rsample(sample_shape)

    def log_prob(self, value: Tensor) -> Tensor:
        log_prob = self.base_dist.log_prob(value)
        return _sum_rightmost(log_prob, self.reinterpreted_batch_ndims)

    def entropy(self) -> Tensor:
        entropy = self.base_dist.entropy()
        return _sum_rightmost(entropy, self.reinterpreted_batch_ndims)

    def enumerate_support(self, expand: bool = True) -> Tensor:
        if self.reinterpreted_batch_ndims > 0:
            raise NotImplementedError(
                "Enumeration over cartesian product is not implemented"
            )
        return self.base_dist.enumerate_support(expand=expand)

    def __repr__(self) -> str:
        return (
            self.__class__.__name__
            + f"({self.base_dist}, {self.reinterpreted_batch_ndims})"
        )<|MERGE_RESOLUTION|>--- conflicted
+++ resolved
@@ -1,10 +1,5 @@
-<<<<<<< HEAD
 from typing import Generic, Optional, TypeVar
 from typing_extensions import Self
-=======
-# mypy: allow-untyped-defs
-from typing import Generic, Optional, TypeVar
->>>>>>> 0ad2c5d7
 
 import torch
 from torch import Size, Tensor
@@ -50,12 +45,8 @@
         reinterpreted_batch_ndims (int): the number of batch dims to
             reinterpret as event dims
     """
-<<<<<<< HEAD
+
     arg_constraints: dict[str, Constraint] = {}
-=======
-
-    arg_constraints: dict[str, constraints.Constraint] = {}
->>>>>>> 0ad2c5d7
     base_dist: D
 
     def __init__(
