r"""
PyTorch provides two global :class:`ConstraintRegistry` objects that link
:class:`~torch.distributions.constraints.Constraint` objects to
:class:`~torch.distributions.transforms.Transform` objects. These objects both
input constraints and return transforms, but they have different guarantees on
bijectivity.

1. ``biject_to(constraint)`` looks up a bijective
   :class:`~torch.distributions.transforms.Transform` from ``constraints.real``
   to the given ``constraint``. The returned transform is guaranteed to have
   ``.bijective = True`` and should implement ``.log_abs_det_jacobian()``.
2. ``transform_to(constraint)`` looks up a not-necessarily bijective
   :class:`~torch.distributions.transforms.Transform` from ``constraints.real``
   to the given ``constraint``. The returned transform is not guaranteed to
   implement ``.log_abs_det_jacobian()``.

The ``transform_to()`` registry is useful for performing unconstrained
optimization on constrained parameters of probability distributions, which are
indicated by each distribution's ``.arg_constraints`` dict. These transforms often
overparameterize a space in order to avoid rotation; they are thus more
suitable for coordinate-wise optimization algorithms like Adam::

    loc = torch.zeros(100, requires_grad=True)
    unconstrained = torch.zeros(100, requires_grad=True)
    scale = transform_to(Normal.arg_constraints["scale"])(unconstrained)
    loss = -Normal(loc, scale).log_prob(data).sum()

The ``biject_to()`` registry is useful for Hamiltonian Monte Carlo, where
samples from a probability distribution with constrained ``.support`` are
propagated in an unconstrained space, and algorithms are typically rotation
invariant.::

    dist = Exponential(rate)
    unconstrained = torch.zeros(100, requires_grad=True)
    sample = biject_to(dist.support)(unconstrained)
    potential_energy = -dist.log_prob(sample).sum()

.. note::

    An example where ``transform_to`` and ``biject_to`` differ is
    ``constraints.simplex``: ``transform_to(constraints.simplex)`` returns a
    :class:`~torch.distributions.transforms.SoftmaxTransform` that simply
    exponentiates and normalizes its inputs; this is a cheap and mostly
    coordinate-wise operation appropriate for algorithms like SVI. In
    contrast, ``biject_to(constraints.simplex)`` returns a
    :class:`~torch.distributions.transforms.StickBreakingTransform` that
    bijects its input down to a one-fewer-dimensional space; this a more
    expensive less numerically stable transform but is needed for algorithms
    like HMC.

The ``biject_to`` and ``transform_to`` objects can be extended by user-defined
constraints and transforms using their ``.register()`` method either as a
function on singleton constraints::

    transform_to.register(my_constraint, my_transform)

or as a decorator on parameterized constraints::

    @transform_to.register(MyConstraintClass)
    def my_factory(constraint):
        assert isinstance(constraint, MyConstraintClass)
        return MyTransform(constraint.param1, constraint.param2)

You can create your own registry by creating a new :class:`ConstraintRegistry`
object.
"""

<<<<<<< HEAD
from typing import Callable, Optional, overload, Union
from typing_extensions import TypeAlias, TypeVar

=======
>>>>>>> 0ad2c5d7
from torch.distributions import constraints, transforms
from torch.distributions.constraints import (
    Cat,
    Constraint,
    CorrCholesky,
    GreaterThan,
    GreaterThanEq,
    HalfOpenInterval,
    Independent,
    Interval,
    LessThan,
    LowerCholesky,
    NonNegative,
    Positive,
    PositiveDefinite,
    PositiveSemidefinite,
    Real,
    Simplex,
    Stack,
)
from torch.distributions.transforms import Transform
from torch.types import _Number


__all__ = [
    "ConstraintRegistry",
    "biject_to",
    "transform_to",
]

Con = TypeVar("Con", bound=Constraint, contravariant=True)
T = TypeVar("T")
Factory: TypeAlias = Callable[[T], Transform]


class ConstraintRegistry:
    """
    Registry to link constraints to transforms.
    """

    def __init__(self) -> None:
        self._registry: dict[type[Constraint], Factory] = {}
        super().__init__()

    @overload
    def register(
        self,
        constraint: Union[Con, type[Con]],
        factory: Factory[Con],
    ) -> Factory[Con]:
        ...

    @overload  # decorator usage
    def register(
        self,
        constraint: Union[Con, type[Con]],
        factory: None = ...,
    ) -> Union[Callable[[Factory[Con]], Factory[Con]]]:
        ...

    def register(
        self,
        constraint: Union[Con, type[Con]],
        factory: Optional[Factory[Con]] = None,
    ) -> Union[Factory[Con], Callable[[Factory[Con]], Factory[Con]]]:
        """
        Registers a :class:`~torch.distributions.constraints.Constraint`
        subclass in this registry. Usage::

            @my_registry.register(MyConstraintClass)
            def construct_transform(constraint):
                assert isinstance(constraint, MyConstraint)
                return MyTransform(constraint.arg_constraints)

        Args:
            constraint (subclass of :class:`~torch.distributions.constraints.Constraint`):
                A subclass of :class:`~torch.distributions.constraints.Constraint`, or
                a singleton object of the desired class.
            factory (Callable): A callable that inputs a constraint object and returns
                a  :class:`~torch.distributions.transforms.Transform` object.
        """
        # Support use as decorator.
        if factory is None:
            return lambda fac: self.register(constraint, fac)

        # Support calling on singleton instances.
        if isinstance(constraint, Constraint):
            constraint = type(constraint)  # type: ignore[assignment]

        if not isinstance(constraint, type) or not issubclass(constraint, Constraint):
            raise TypeError(
                f"Expected constraint to be either a Constraint subclass or instance, but got {constraint}"
            )

        self._registry[constraint] = factory
        return factory

    def __call__(self, constraint: Constraint) -> Transform:
        """
        Looks up a transform to constrained space, given a constraint object.
        Usage::

            constraint = Normal.arg_constraints["scale"]
            scale = transform_to(constraint)(torch.zeros(1))  # constrained
            u = transform_to(constraint).inv(scale)  # unconstrained

        Args:
            constraint (:class:`~torch.distributions.constraints.Constraint`):
                A constraint object.

        Returns:
            A :class:`~torch.distributions.transforms.Transform` object.

        Raises:
            `NotImplementedError` if no transform has been registered.
        """
        # Look up by Constraint subclass.
        try:
            factory = self._registry[type(constraint)]
        except KeyError:
            raise NotImplementedError(
                f"Cannot transform {type(constraint).__name__} constraints"
            ) from None
        return factory(constraint)


biject_to = ConstraintRegistry()
transform_to = ConstraintRegistry()


################################################################################
# Registration Table
################################################################################


@biject_to.register(constraints.real)
@transform_to.register(constraints.real)
def _transform_to_real(constraint: Real) -> Transform:
    return transforms.identity_transform


@biject_to.register(constraints.independent)
def _biject_to_independent(constraint: Independent) -> Transform:
    base_transform = biject_to(constraint.base_constraint)
    return transforms.IndependentTransform(
        base_transform, constraint.reinterpreted_batch_ndims
    )


@transform_to.register(constraints.independent)
def _transform_to_independent(constraint: Independent) -> Transform:
    base_transform = transform_to(constraint.base_constraint)
    return transforms.IndependentTransform(
        base_transform, constraint.reinterpreted_batch_ndims
    )


@biject_to.register(constraints.positive)  # type: ignore[arg-type]
@biject_to.register(constraints.nonnegative)
@transform_to.register(constraints.positive)
@transform_to.register(constraints.nonnegative)
def _transform_to_positive(constraint: Union[Positive, NonNegative]) -> Transform:
    return transforms.ExpTransform()


@biject_to.register(constraints.greater_than)  # type: ignore[arg-type]
@biject_to.register(constraints.greater_than_eq)
@transform_to.register(constraints.greater_than)
@transform_to.register(constraints.greater_than_eq)
def _transform_to_greater_than(
    constraint: Union[GreaterThan, GreaterThanEq]
) -> Transform:
    return transforms.ComposeTransform(
        [
            transforms.ExpTransform(),
            transforms.AffineTransform(constraint.lower_bound, 1),
        ]
    )


@biject_to.register(constraints.less_than)
@transform_to.register(constraints.less_than)
def _transform_to_less_than(constraint: LessThan) -> Transform:
    return transforms.ComposeTransform(
        [
            transforms.ExpTransform(),
            transforms.AffineTransform(constraint.upper_bound, -1),
        ]
    )


@biject_to.register(constraints.interval)  # type: ignore[arg-type]
@biject_to.register(constraints.half_open_interval)
@transform_to.register(constraints.interval)
@transform_to.register(constraints.half_open_interval)
def _transform_to_interval(constraint: Union[Interval, HalfOpenInterval]) -> Transform:
    # Handle the special case of the unit interval.
    lower_is_0 = (
        isinstance(constraint.lower_bound, _Number) and constraint.lower_bound == 0
    )
    upper_is_1 = (
        isinstance(constraint.upper_bound, _Number) and constraint.upper_bound == 1
    )
    if lower_is_0 and upper_is_1:
        return transforms.SigmoidTransform()

    loc = constraint.lower_bound
    scale = constraint.upper_bound - constraint.lower_bound
    return transforms.ComposeTransform(
        [transforms.SigmoidTransform(), transforms.AffineTransform(loc, scale)]
    )


@biject_to.register(constraints.simplex)
def _biject_to_simplex(constraint: Simplex) -> Transform:
    return transforms.StickBreakingTransform()


@transform_to.register(constraints.simplex)
def _transform_to_simplex(constraint: Simplex) -> Transform:
    return transforms.SoftmaxTransform()


# TODO define a bijection for LowerCholeskyTransform
@transform_to.register(constraints.lower_cholesky)
def _transform_to_lower_cholesky(constraint: LowerCholesky) -> Transform:
    return transforms.LowerCholeskyTransform()


@transform_to.register(constraints.positive_definite)  # type: ignore[arg-type]
@transform_to.register(constraints.positive_semidefinite)
def _transform_to_positive_definite(
    constraint: Union[PositiveDefinite, PositiveSemidefinite]
) -> Transform:
    return transforms.PositiveDefiniteTransform()


@biject_to.register(constraints.corr_cholesky)
@transform_to.register(constraints.corr_cholesky)
def _transform_to_corr_cholesky(constraint: CorrCholesky) -> Transform:
    return transforms.CorrCholeskyTransform()


@biject_to.register(constraints.cat)
def _biject_to_cat(constraint: Cat) -> Transform:
    return transforms.CatTransform(
        [biject_to(c) for c in constraint.cseq], constraint.dim, constraint.lengths
    )


@transform_to.register(constraints.cat)
def _transform_to_cat(constraint: Cat) -> Transform:
    return transforms.CatTransform(
        [transform_to(c) for c in constraint.cseq], constraint.dim, constraint.lengths
    )


@biject_to.register(constraints.stack)
def _biject_to_stack(constraint: Stack) -> Transform:
    return transforms.StackTransform(
        [biject_to(c) for c in constraint.cseq], constraint.dim
    )


@transform_to.register(constraints.stack)
def _transform_to_stack(constraint: Stack) -> Transform:
    return transforms.StackTransform(
        [transform_to(c) for c in constraint.cseq], constraint.dim
    )<|MERGE_RESOLUTION|>--- conflicted
+++ resolved
@@ -65,12 +65,9 @@
 object.
 """
 
-<<<<<<< HEAD
 from typing import Callable, Optional, overload, Union
 from typing_extensions import TypeAlias, TypeVar
 
-=======
->>>>>>> 0ad2c5d7
 from torch.distributions import constraints, transforms
 from torch.distributions.constraints import (
     Cat,
@@ -120,16 +117,14 @@
         self,
         constraint: Union[Con, type[Con]],
         factory: Factory[Con],
-    ) -> Factory[Con]:
-        ...
+    ) -> Factory[Con]: ...
 
     @overload  # decorator usage
     def register(
         self,
         constraint: Union[Con, type[Con]],
         factory: None = ...,
-    ) -> Union[Callable[[Factory[Con]], Factory[Con]]]:
-        ...
+    ) -> Union[Callable[[Factory[Con]], Factory[Con]]]: ...
 
     def register(
         self,
@@ -241,7 +236,7 @@
 @transform_to.register(constraints.greater_than)
 @transform_to.register(constraints.greater_than_eq)
 def _transform_to_greater_than(
-    constraint: Union[GreaterThan, GreaterThanEq]
+    constraint: Union[GreaterThan, GreaterThanEq],
 ) -> Transform:
     return transforms.ComposeTransform(
         [
@@ -303,7 +298,7 @@
 @transform_to.register(constraints.positive_definite)  # type: ignore[arg-type]
 @transform_to.register(constraints.positive_semidefinite)
 def _transform_to_positive_definite(
-    constraint: Union[PositiveDefinite, PositiveSemidefinite]
+    constraint: Union[PositiveDefinite, PositiveSemidefinite],
 ) -> Transform:
     return transforms.PositiveDefiniteTransform()
 
