--- conflicted
+++ resolved
@@ -65,8 +65,6 @@
 object.
 """
 
-<<<<<<< HEAD
-import numbers
 from typing import Callable, Optional, overload, Union
 from typing_extensions import TypeAlias, TypeVar
 
@@ -91,11 +89,7 @@
     Stack,
 )
 from torch.distributions.transforms import Transform
-=======
-
-from torch.distributions import constraints, transforms
 from torch.types import _Number
->>>>>>> 39240792
 
 
 __all__ = [
