--- conflicted
+++ resolved
@@ -6,11 +6,7 @@
 import torch.nn.functional as F
 from torch import SymInt, Tensor
 from torch.overrides import is_tensor_like
-<<<<<<< HEAD
 from torch.types import _dtype, _Number, Device, Number
-=======
-from torch.types import _Number, Number
->>>>>>> 0ad2c5d7
 
 
 euler_constant: Final[float] = 0.57721566490153286060  # Euler Mascheroni Constant
