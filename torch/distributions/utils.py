--- conflicted
+++ resolved
@@ -6,11 +6,7 @@
 import torch.nn.functional as F
 from torch import SymInt, Tensor
 from torch.overrides import is_tensor_like
-<<<<<<< HEAD
-from torch.types import _dtype, _Number, Device
-=======
-from torch.types import _Number, Number
->>>>>>> 212325e1
+from torch.types import _dtype, _Number, Device, Number
 
 
 euler_constant: Final[float] = 0.57721566490153286060  # Euler Mascheroni Constant
@@ -26,14 +22,9 @@
 ]
 
 
-<<<<<<< HEAD
-# FIXME: Use TypeVarTuple (*Ts) -> tuple[*Ts] with python 3.11
-def broadcast_all(*values):  # type: ignore[no-untyped-def]
-=======
 # FIXME: Use (*values: *Ts) -> tuple[Tensor for T in Ts] if Mapping-Type is ever added.
 #   See https://github.com/python/typing/issues/1216#issuecomment-2126153831
 def broadcast_all(*values: Union[Tensor, Number]) -> tuple[Tensor, ...]:
->>>>>>> 212325e1
     r"""
     Given a list of values (possibly containing numbers), returns a list where each
     value is broadcasted based on the following rules:
