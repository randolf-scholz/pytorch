--- conflicted
+++ resolved
@@ -64,12 +64,8 @@
     [4] Odell, P. L. & Feiveson, A. H., 1966. `A Numerical Procedure to Generate a SampleCovariance Matrix`. JASA, 61(313):199-203.
     [5] Ku, Y.-C. & Bloomfield, P., 2010. `Generating Random Wishart Matrices with Fractional Degrees of Freedom in OX`.
     """
-<<<<<<< HEAD
+
     arg_constraints: dict[str, Constraint] = {
-=======
-
-    arg_constraints = {
->>>>>>> 0ad2c5d7
         "covariance_matrix": constraints.positive_definite,
         "precision_matrix": constraints.positive_definite,
         "scale_tril": constraints.lower_cholesky,
