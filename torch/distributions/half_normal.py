--- conflicted
+++ resolved
@@ -1,9 +1,6 @@
 import math
 from typing import Optional, Union
-<<<<<<< HEAD
 from typing_extensions import Self
-=======
->>>>>>> 0ad2c5d7
 
 import torch
 from torch import inf, Tensor
@@ -35,16 +32,10 @@
     Args:
         scale (float or Tensor): scale of the full Normal distribution
     """
-<<<<<<< HEAD
+
     arg_constraints: dict[str, Constraint] = {"scale": constraints.positive}
     support = constraints.nonnegative  # type: ignore[assignment]
     has_rsample: bool = True
-=======
-
-    arg_constraints = {"scale": constraints.positive}
-    support = constraints.nonnegative
-    has_rsample = True
->>>>>>> 0ad2c5d7
     base_dist: Normal
 
     def __init__(
