## mypy: allow-untyped-defs

<<<<<<< HEAD
from typing import Optional
from typing_extensions import Self
=======
from typing import Optional, Union
>>>>>>> a0285264

import torch
from torch import Tensor
from torch.distributions import constraints
from torch.distributions.distribution import Distribution
from torch.distributions.independent import Independent
from torch.distributions.transforms import ComposeTransform, Transform
from torch.distributions.utils import _sum_rightmost
from torch.types import _size


__all__ = ["TransformedDistribution"]


class TransformedDistribution(Distribution):
    r"""
    Extension of the Distribution class, which applies a sequence of Transforms
    to a base distribution.  Let f be the composition of transforms applied::

        X ~ BaseDistribution
        Y = f(X) ~ TransformedDistribution(BaseDistribution, f)
        log p(Y) = log p(X) + log |det (dX/dY)|

    Note that the ``.event_shape`` of a :class:`TransformedDistribution` is the
    maximum shape of its base distribution and its transforms, since transforms
    can introduce correlations among events.

    An example for the usage of :class:`TransformedDistribution` would be::

        # Building a Logistic Distribution
        # X ~ Uniform(0, 1)
        # f = a + b * logit(X)
        # Y ~ f(X) ~ Logistic(a, b)
        base_distribution = Uniform(0, 1)
        transforms = [SigmoidTransform().inv, AffineTransform(loc=a, scale=b)]
        logistic = TransformedDistribution(base_distribution, transforms)

    For more examples, please look at the implementations of
    :class:`~torch.distributions.gumbel.Gumbel`,
    :class:`~torch.distributions.half_cauchy.HalfCauchy`,
    :class:`~torch.distributions.half_normal.HalfNormal`,
    :class:`~torch.distributions.log_normal.LogNormal`,
    :class:`~torch.distributions.pareto.Pareto`,
    :class:`~torch.distributions.weibull.Weibull`,
    :class:`~torch.distributions.relaxed_bernoulli.RelaxedBernoulli` and
    :class:`~torch.distributions.relaxed_categorical.RelaxedOneHotCategorical`
    """
    arg_constraints: dict[str, constraints.Constraint] = {}

    def __init__(
        self,
        base_distribution: Distribution,
        transforms: Union[Transform, list[Transform]],
        validate_args: Optional[bool] = None,
    ) -> None:
        if isinstance(transforms, Transform):
            self.transforms = [
                transforms,
            ]
        elif isinstance(transforms, list):
            if not all(isinstance(t, Transform) for t in transforms):
                raise ValueError(
                    "transforms must be a Transform or a list of Transforms"
                )
            self.transforms = transforms
        else:
            raise ValueError(
                f"transforms must be a Transform or list, but was {transforms}"
            )

        # Reshape base_distribution according to transforms.
        base_shape = base_distribution.batch_shape + base_distribution.event_shape
        base_event_dim = len(base_distribution.event_shape)
        transform = ComposeTransform(self.transforms)
        if len(base_shape) < transform.domain.event_dim:
            raise ValueError(
                f"base_distribution needs to have shape with size at least {transform.domain.event_dim}, but got {base_shape}."
            )
        forward_shape = transform.forward_shape(base_shape)
        expanded_base_shape = transform.inverse_shape(forward_shape)
        if base_shape != expanded_base_shape:
            base_batch_shape = expanded_base_shape[
                : len(expanded_base_shape) - base_event_dim
            ]
            base_distribution = base_distribution.expand(base_batch_shape)
        reinterpreted_batch_ndims = transform.domain.event_dim - base_event_dim
        if reinterpreted_batch_ndims > 0:
            base_distribution = Independent(
                base_distribution, reinterpreted_batch_ndims
            )
        self.base_dist = base_distribution

        # Compute shapes.
        transform_change_in_event_dim = (
            transform.codomain.event_dim - transform.domain.event_dim
        )
        event_dim = max(
            transform.codomain.event_dim,  # the transform is coupled
            base_event_dim + transform_change_in_event_dim,  # the base dist is coupled
        )
        assert len(forward_shape) >= event_dim
        cut = len(forward_shape) - event_dim
        batch_shape = forward_shape[:cut]
        event_shape = forward_shape[cut:]
        super().__init__(batch_shape, event_shape, validate_args=validate_args)

    def expand(self, batch_shape: _size, _instance: Optional[Self] = None) -> Self:
        new = self._get_checked_instance(TransformedDistribution, _instance)
        batch_shape = torch.Size(batch_shape)
        shape = batch_shape + self.event_shape
        for t in reversed(self.transforms):
            shape = t.inverse_shape(shape)
        base_batch_shape = shape[: len(shape) - len(self.base_dist.event_shape)]
        new.base_dist = self.base_dist.expand(base_batch_shape)
        new.transforms = self.transforms
        super(TransformedDistribution, new).__init__(
            batch_shape, self.event_shape, validate_args=False
        )
        new._validate_args = self._validate_args
        return new

    @constraints.dependent_property(is_discrete=False)
    def support(self):
        if not self.transforms:
            return self.base_dist.support
        support = self.transforms[-1].codomain
        if len(self.event_shape) > support.event_dim:
            support = constraints.independent(
                support, len(self.event_shape) - support.event_dim
            )
        return support

    @property
    def has_rsample(self) -> bool:  # type: ignore[override]
        return self.base_dist.has_rsample

    def sample(self, sample_shape: _size = torch.Size()) -> Tensor:
        """
        Generates a sample_shape shaped sample or sample_shape shaped batch of
        samples if the distribution parameters are batched. Samples first from
        base distribution and applies `transform()` for every transform in the
        list.
        """
        with torch.no_grad():
            x = self.base_dist.sample(sample_shape)
            for transform in self.transforms:
                x = transform(x)
            return x

    def rsample(self, sample_shape: _size = torch.Size()) -> Tensor:
        """
        Generates a sample_shape shaped reparameterized sample or sample_shape
        shaped batch of reparameterized samples if the distribution parameters
        are batched. Samples first from base distribution and applies
        `transform()` for every transform in the list.
        """
        x = self.base_dist.rsample(sample_shape)
        for transform in self.transforms:
            x = transform(x)
        return x

    def log_prob(self, value: Tensor) -> Tensor:
        """
        Scores the sample by inverting the transform(s) and computing the score
        using the score of the base distribution and the log abs det jacobian.
        """
        if self._validate_args:
            self._validate_sample(value)
        event_dim = len(self.event_shape)
        log_prob = 0.0
        y = value
        for transform in reversed(self.transforms):
            x = transform.inv(y)
            event_dim += transform.domain.event_dim - transform.codomain.event_dim
            log_prob = log_prob - _sum_rightmost(
                transform.log_abs_det_jacobian(x, y),
                event_dim - transform.domain.event_dim,
            )
            y = x

        log_prob = log_prob + _sum_rightmost(
            self.base_dist.log_prob(y), event_dim - len(self.base_dist.event_shape)
        )
        return log_prob

    def _monotonize_cdf(self, value: Tensor) -> Tensor:
        """
        This conditionally flips ``value -> 1-value`` to ensure :meth:`cdf` is
        monotone increasing.
        """
        sign = 1
        for transform in self.transforms:
            sign = sign * transform.sign
        if isinstance(sign, int) and sign == 1:
            return value
        return sign * (value - 0.5) + 0.5

    def cdf(self, value: Tensor) -> Tensor:
        """
        Computes the cumulative distribution function by inverting the
        transform(s) and computing the score of the base distribution.
        """
        for transform in self.transforms[::-1]:
            value = transform.inv(value)
        if self._validate_args:
            self.base_dist._validate_sample(value)
        value = self.base_dist.cdf(value)
        value = self._monotonize_cdf(value)
        return value

    def icdf(self, value: Tensor) -> Tensor:
        """
        Computes the inverse cumulative distribution function using
        transform(s) and computing the score of the base distribution.
        """
        value = self._monotonize_cdf(value)
        value = self.base_dist.icdf(value)
        for transform in self.transforms:
            value = transform(value)
        return value<|MERGE_RESOLUTION|>--- conflicted
+++ resolved
@@ -1,11 +1,7 @@
 ## mypy: allow-untyped-defs
 
-<<<<<<< HEAD
-from typing import Optional
+from typing import Optional, Union
 from typing_extensions import Self
-=======
-from typing import Optional, Union
->>>>>>> a0285264
 
 import torch
 from torch import Tensor
